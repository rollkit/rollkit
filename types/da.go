package types

import (
	"context"
	"errors"
	"fmt"
	"strings"

	"cosmossdk.io/log"

	coreda "github.com/rollkit/rollkit/core/da"
)

<<<<<<< HEAD
=======
// TODO: remove this after we modify the da interfaces
var NameSpacePlaceholder = []byte("placeholder")

>>>>>>> 2cc7e0b4
// SubmitWithHelpers performs blob submission using the underlying DA layer,
// handling error mapping to produce a ResultSubmit.
// It assumes blob size filtering is handled within the DA implementation's SubmitWithOptions.
// It mimics the logic previously found in da.DAClient.Submit.
func SubmitWithHelpers(
	ctx context.Context,
	da coreda.DA, // Use the core DA interface
	logger log.Logger,
	data [][]byte,
	gasPrice float64,
	options []byte,
) coreda.ResultSubmit { // Return core ResultSubmit type
<<<<<<< HEAD
	ids, err := da.Submit(ctx, data, gasPrice, options)
=======
	ids, err := da.SubmitWithOptions(ctx, data, gasPrice, NameSpacePlaceholder, options)
>>>>>>> 2cc7e0b4

	// Handle errors returned by Submit
	if err != nil {
		if errors.Is(err, context.Canceled) {
			logger.Debug("DA submission canceled via helper due to context cancellation")
			return coreda.ResultSubmit{
				BaseResult: coreda.BaseResult{
					Code:    coreda.StatusContextCanceled,
					Message: "submission canceled",
					IDs:     ids,
				},
			}
		}
		status := coreda.StatusError
		switch {
		case errors.Is(err, coreda.ErrTxTimedOut):
			status = coreda.StatusNotIncludedInBlock
		case errors.Is(err, coreda.ErrTxAlreadyInMempool):
			status = coreda.StatusAlreadyInMempool
		case errors.Is(err, coreda.ErrTxIncorrectAccountSequence):
			status = coreda.StatusIncorrectAccountSequence
		case errors.Is(err, coreda.ErrBlobSizeOverLimit):
			status = coreda.StatusTooBig
		case errors.Is(err, coreda.ErrContextDeadline):
			status = coreda.StatusContextDeadline
		}
		logger.Error("DA submission failed via helper", "error", err, "status", status)
		return coreda.ResultSubmit{
			BaseResult: coreda.BaseResult{
				Code:           status,
				Message:        "failed to submit blobs: " + err.Error(),
				IDs:            ids,
				SubmittedCount: uint64(len(ids)),
			},
		}
	}

	if len(ids) == 0 && len(data) > 0 {
		logger.Warn("DA submission via helper returned no IDs for non-empty input data")
		return coreda.ResultSubmit{
			BaseResult: coreda.BaseResult{
				Code:    coreda.StatusError,
				Message: "failed to submit blobs: no IDs returned despite non-empty input",
			},
		}
	}

	logger.Debug("DA submission successful via helper", "num_ids", len(ids))
	return coreda.ResultSubmit{
		BaseResult: coreda.BaseResult{
			Code:           coreda.StatusSuccess,
			IDs:            ids,
			SubmittedCount: uint64(len(ids)),
			Height:         0,
			BlobSize:       0,
		},
	}
}

// RetrieveWithHelpers performs blob retrieval using the underlying DA layer,
// handling error mapping to produce a ResultRetrieve.
// It mimics the logic previously found in da.DAClient.Retrieve.
func RetrieveWithHelpers(
	ctx context.Context,
	da coreda.DA,
	logger log.Logger,
	dataLayerHeight uint64,
) coreda.ResultRetrieve {

	// 1. Get IDs
<<<<<<< HEAD
	idsResult, err := da.GetIDs(ctx, dataLayerHeight)
=======
	idsResult, err := da.GetIDs(ctx, dataLayerHeight, NameSpacePlaceholder)
>>>>>>> 2cc7e0b4
	if err != nil {
		// Handle specific "not found" error
		if strings.Contains(err.Error(), coreda.ErrBlobNotFound.Error()) {
			logger.Debug("Retrieve helper: Blobs not found at height", "height", dataLayerHeight)
			return coreda.ResultRetrieve{
				BaseResult: coreda.BaseResult{
					Code:    coreda.StatusNotFound,
					Message: coreda.ErrBlobNotFound.Error(),
					Height:  dataLayerHeight,
				},
			}
		}
		if strings.Contains(err.Error(), coreda.ErrHeightFromFuture.Error()) {
			logger.Debug("Retrieve helper: Blobs not found at height", "height", dataLayerHeight)
			return coreda.ResultRetrieve{
				BaseResult: coreda.BaseResult{
					Code:    coreda.StatusHeightFromFuture,
					Message: coreda.ErrHeightFromFuture.Error(),
					Height:  dataLayerHeight,
				},
			}
		}
		// Handle other errors during GetIDs
		logger.Error("Retrieve helper: Failed to get IDs", "height", dataLayerHeight, "error", err)
		return coreda.ResultRetrieve{
			BaseResult: coreda.BaseResult{
				Code:    coreda.StatusError,
				Message: fmt.Sprintf("failed to get IDs: %s", err.Error()),
				Height:  dataLayerHeight,
			},
		}
	}

	// This check should technically be redundant if GetIDs correctly returns ErrBlobNotFound
	if idsResult == nil || len(idsResult.IDs) == 0 {
		logger.Debug("Retrieve helper: No IDs found at height", "height", dataLayerHeight)
		return coreda.ResultRetrieve{
			BaseResult: coreda.BaseResult{
				Code:    coreda.StatusNotFound,
				Message: coreda.ErrBlobNotFound.Error(),
				Height:  dataLayerHeight,
			},
		}
	}

	// 2. Get Blobs using the retrieved IDs
	blobs, err := da.Get(ctx, idsResult.IDs)
	if err != nil {
		// Handle errors during Get
		logger.Error("Retrieve helper: Failed to get blobs", "height", dataLayerHeight, "num_ids", len(idsResult.IDs), "error", err)
		return coreda.ResultRetrieve{
			BaseResult: coreda.BaseResult{
				Code:    coreda.StatusError,
				Message: fmt.Sprintf("failed to get blobs: %s", err.Error()),
				Height:  dataLayerHeight,
			},
		}
	}

	// Success
	logger.Debug("Retrieve helper: Successfully retrieved blobs", "height", dataLayerHeight, "num_blobs", len(blobs))
	return coreda.ResultRetrieve{
		BaseResult: coreda.BaseResult{
			Code:      coreda.StatusSuccess,
			Height:    dataLayerHeight,
			IDs:       idsResult.IDs,
			Timestamp: idsResult.Timestamp,
		},
		Data: blobs,
	}
}<|MERGE_RESOLUTION|>--- conflicted
+++ resolved
@@ -11,12 +11,6 @@
 	coreda "github.com/rollkit/rollkit/core/da"
 )
 
-<<<<<<< HEAD
-=======
-// TODO: remove this after we modify the da interfaces
-var NameSpacePlaceholder = []byte("placeholder")
-
->>>>>>> 2cc7e0b4
 // SubmitWithHelpers performs blob submission using the underlying DA layer,
 // handling error mapping to produce a ResultSubmit.
 // It assumes blob size filtering is handled within the DA implementation's SubmitWithOptions.
@@ -29,11 +23,7 @@
 	gasPrice float64,
 	options []byte,
 ) coreda.ResultSubmit { // Return core ResultSubmit type
-<<<<<<< HEAD
 	ids, err := da.Submit(ctx, data, gasPrice, options)
-=======
-	ids, err := da.SubmitWithOptions(ctx, data, gasPrice, NameSpacePlaceholder, options)
->>>>>>> 2cc7e0b4
 
 	// Handle errors returned by Submit
 	if err != nil {
@@ -104,11 +94,7 @@
 ) coreda.ResultRetrieve {
 
 	// 1. Get IDs
-<<<<<<< HEAD
 	idsResult, err := da.GetIDs(ctx, dataLayerHeight)
-=======
-	idsResult, err := da.GetIDs(ctx, dataLayerHeight, NameSpacePlaceholder)
->>>>>>> 2cc7e0b4
 	if err != nil {
 		// Handle specific "not found" error
 		if strings.Contains(err.Error(), coreda.ErrBlobNotFound.Error()) {
