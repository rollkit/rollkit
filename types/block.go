package types

import (
	"encoding"

<<<<<<< HEAD
	cmtypes "github.com/cometbft/cometbft/types"
=======
	tmtypes "github.com/tendermint/tendermint/types"
>>>>>>> acf0090d
)

type NamespaceID [8]byte

// Version captures the consensus rules for processing a block in the blockchain,
// including all blockchain data structures and the rules of the application's
// state transition machine.
// This is equivalent to the tmversion.Consensus type in Tendermint.
type Version struct {
	Block uint64
	App   uint64
}

// Block defines the structure of Rollkit block.
type Block struct {
	SignedHeader SignedHeader
	Data         Data
}

var _ encoding.BinaryMarshaler = &Block{}
var _ encoding.BinaryUnmarshaler = &Block{}

// Data defines Rollkit block data.
type Data struct {
	Txs                    Txs
	IntermediateStateRoots IntermediateStateRoots
	Evidence               EvidenceData
}

// EvidenceData defines how evidence is stored in block.
type EvidenceData struct {
	Evidence []cmtypes.Evidence
}

// Commit contains evidence of block creation.
type Commit struct {
	Signatures []Signature // most of the time this is a single signature
}

// SignedHeader combines Header and its Commit.
//
// Used mostly for gossiping.
type SignedHeader struct {
	Header
	Commit     Commit
	Validators *tmtypes.ValidatorSet
}

// Signature represents signature of block creator.
type Signature []byte

// IntermediateStateRoots describes the state between transactions.
// They are required for fraud proofs.
type IntermediateStateRoots struct {
	RawRootsList [][]byte
}<|MERGE_RESOLUTION|>--- conflicted
+++ resolved
@@ -3,11 +3,7 @@
 import (
 	"encoding"
 
-<<<<<<< HEAD
 	cmtypes "github.com/cometbft/cometbft/types"
-=======
-	tmtypes "github.com/tendermint/tendermint/types"
->>>>>>> acf0090d
 )
 
 type NamespaceID [8]byte
