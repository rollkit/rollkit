package types

import (
	"errors"
	"fmt"
	"math/rand"
	"time"

	"github.com/celestiaorg/go-header"
	"github.com/cometbft/cometbft/crypto/ed25519"
	"github.com/cometbft/cometbft/p2p"
	cmtypes "github.com/cometbft/cometbft/types"
	"github.com/libp2p/go-libp2p/core/crypto"
)

// TestChainID is a constant used for testing purposes. It represents a mock chain ID.
const TestChainID = "test"

var (
	errNilKey             = errors.New("key can't be nil")
	errUnsupportedKeyType = errors.New("unsupported key type")
)

// GetRandomValidatorSet returns a validator set with a single validator
func GetRandomValidatorSet() *cmtypes.ValidatorSet {
	valSet, _ := GetRandomValidatorSetWithPrivKey()
	return valSet
}

// GetRandomValidatorSetWithPrivKey returns a validator set with a single
// validator
func GetRandomValidatorSetWithPrivKey() (*cmtypes.ValidatorSet, ed25519.PrivKey) {
	privKey := ed25519.GenPrivKey()
	pubKey := privKey.PubKey()
	return &cmtypes.ValidatorSet{
		Proposer: &cmtypes.Validator{PubKey: pubKey, Address: pubKey.Address()},
		Validators: []*cmtypes.Validator{
			{PubKey: pubKey, Address: pubKey.Address(), VotingPower: 1},
		},
	}, privKey
}

// GetValidatorSet returns a validator set with a single validator
// with the given key
func GetValidatorSet(privKey ed25519.PrivKey) *cmtypes.ValidatorSet {
	pubKey := privKey.PubKey()
	return &cmtypes.ValidatorSet{
		Proposer: &cmtypes.Validator{PubKey: pubKey, Address: pubKey.Address()},
		Validators: []*cmtypes.Validator{
			{PubKey: pubKey, Address: pubKey.Address()},
		},
	}
}

// GetRandomBlock returns a block with random data
func GetRandomBlock(height uint64, nTxs int) *Block {
	block, _ := GetRandomBlockWithKey(height, nTxs, nil)
	return block
}

// GetRandomBlockWithKey returns a block with random data and a signing key
func GetRandomBlockWithKey(height uint64, nTxs int, privKey ed25519.PrivKey) (*Block, ed25519.PrivKey) {
	block := getBlockDataWith(nTxs)
	dataHash, err := block.Data.Hash()
	if err != nil {
		panic(err)
	}

	signedHeader, privKey, err := GetRandomSignedHeaderWith(height, dataHash, privKey)
	if err != nil {
		panic(err)
	}
	block.SignedHeader = *signedHeader

	return block, privKey
}

// GetRandomNextBlock returns a block with random data and height of +1 from the provided block
func GetRandomNextBlock(block *Block, privKey ed25519.PrivKey, appHash header.Hash, nTxs int) *Block {
	nextBlock := getBlockDataWith(nTxs)
	dataHash, err := nextBlock.Data.Hash()
	if err != nil {
		panic(err)
	}
	nextBlock.SignedHeader.Header.ProposerAddress = block.SignedHeader.Header.ProposerAddress
	nextBlock.SignedHeader.Header.AppHash = appHash

	valSet := block.SignedHeader.Validators
	newSignedHeader := &SignedHeader{
		Header:     GetRandomNextHeader(block.SignedHeader.Header),
		Validators: valSet,
	}
	newSignedHeader.LastResultsHash = nil
	newSignedHeader.Header.DataHash = dataHash
	newSignedHeader.AppHash = appHash
	newSignedHeader.LastCommitHash = block.SignedHeader.Commit.GetCommitHash(
		&newSignedHeader.Header, block.SignedHeader.ProposerAddress,
	)
	commit, err := GetCommit(newSignedHeader.Header, privKey)
	if err != nil {
		panic(err)
	}
	newSignedHeader.Commit = *commit
	nextBlock.SignedHeader = *newSignedHeader
	return nextBlock
}

// GetRandomHeader returns a header with random fields and current time
func GetRandomHeader() Header {
	return Header{
		BaseHeader: BaseHeader{
			Height:  uint64(rand.Int63()), //nolint:gosec,
			Time:    uint64(time.Now().UnixNano()),
			ChainID: TestChainID,
		},
		Version: Version{
			Block: InitStateVersion.Consensus.Block,
			App:   InitStateVersion.Consensus.App,
		},
		LastHeaderHash:  GetRandomBytes(32),
		LastCommitHash:  GetRandomBytes(32),
		DataHash:        GetRandomBytes(32),
		ConsensusHash:   GetRandomBytes(32),
		AppHash:         GetRandomBytes(32),
		LastResultsHash: GetRandomBytes(32),
		ProposerAddress: GetRandomBytes(32),
		ValidatorHash:   GetRandomBytes(32),
	}
}

// GetRandomNextHeader returns a header with random data and height of +1 from
// the provided Header
func GetRandomNextHeader(header Header) Header {
	nextHeader := GetRandomHeader()
	nextHeader.BaseHeader.Height = header.Height() + 1
	nextHeader.BaseHeader.Time = uint64(time.Now().Add(1 * time.Second).UnixNano())
	nextHeader.LastHeaderHash = header.Hash()
	nextHeader.ProposerAddress = header.ProposerAddress
	nextHeader.ValidatorHash = header.ValidatorHash
	return nextHeader
}

// GetRandomSignedHeader returns a signed header with random data
func GetRandomSignedHeader() (*SignedHeader, ed25519.PrivKey, error) {
	height := uint64(rand.Int63()) //nolint:gosec
	return GetRandomSignedHeaderWith(height, GetRandomBytes(32), nil)
}

// GetRandomSignedHeaderWith returns a signed header with specified height and data hash, and random data for other fields
func GetRandomSignedHeaderWith(height uint64, dataHash header.Hash, privKey ed25519.PrivKey) (*SignedHeader, ed25519.PrivKey, error) {
	valSet := &cmtypes.ValidatorSet{}
	if privKey != nil {
		valSet = GetValidatorSet(privKey)
	} else {
		valSet, privKey = GetRandomValidatorSetWithPrivKey()
	}
	signedHeader := &SignedHeader{
		Header:     GetRandomHeader(),
		Validators: valSet,
	}
	signedHeader.Header.BaseHeader.Height = height
	signedHeader.Header.DataHash = dataHash
	signedHeader.Header.ProposerAddress = valSet.Proposer.Address
<<<<<<< HEAD
	signedHeader.Header.ValidatorHash = valSet.Hash()
	signedHeader.Header.BaseHeader.Time = uint64(time.Now().UnixNano()) + height*10
	commit, err := getCommit(signedHeader.Header, privKey)
=======
	commit, err := GetCommit(signedHeader.Header, privKey)
>>>>>>> 3c3a3a79
	if err != nil {
		return nil, nil, err
	}
	signedHeader.Commit = *commit
	return signedHeader, privKey, nil
}

// GetRandomNextSignedHeader returns a signed header with random data and height of +1 from
// the provided signed header
func GetRandomNextSignedHeader(signedHeader *SignedHeader, privKey ed25519.PrivKey) (*SignedHeader, error) {
	valSet := signedHeader.Validators
	newSignedHeader := &SignedHeader{
		Header:     GetRandomNextHeader(signedHeader.Header),
		Validators: valSet,
	}
	newSignedHeader.LastCommitHash = signedHeader.Commit.GetCommitHash(
		&newSignedHeader.Header, signedHeader.ProposerAddress,
	)
	commit, err := GetCommit(newSignedHeader.Header, privKey)
	if err != nil {
		return nil, err
	}
	newSignedHeader.Commit = *commit
	return newSignedHeader, nil
}

// GetNodeKey creates libp2p private key from Tendermints NodeKey.
func GetNodeKey(nodeKey *p2p.NodeKey) (crypto.PrivKey, error) {
	if nodeKey == nil || nodeKey.PrivKey == nil {
		return nil, errNilKey
	}
	switch nodeKey.PrivKey.Type() {
	case "ed25519":
		privKey, err := crypto.UnmarshalEd25519PrivateKey(nodeKey.PrivKey.Bytes())
		if err != nil {
			return nil, fmt.Errorf("error unmarshalling node private key: %w", err)
		}
		return privKey, nil
	default:
		return nil, errUnsupportedKeyType
	}
}

// GetFirstSignedHeader creates a 1st signed header for a chain, given a valset and signing key.
func GetFirstSignedHeader(privkey ed25519.PrivKey, valSet *cmtypes.ValidatorSet) (*SignedHeader, error) {
	header := Header{
		BaseHeader: BaseHeader{
			Height:  1, //nolint:gosec,
			Time:    uint64(time.Now().UnixNano()),
			ChainID: TestChainID,
		},
		Version: Version{
			Block: InitStateVersion.Consensus.Block,
			App:   InitStateVersion.Consensus.App,
		},
		LastHeaderHash:  GetRandomBytes(32),
		LastCommitHash:  GetRandomBytes(32),
		DataHash:        GetRandomBytes(32),
		ConsensusHash:   GetRandomBytes(32),
		AppHash:         make([]byte, 32),
		LastResultsHash: GetRandomBytes(32),
		ValidatorHash:   valSet.Hash(),
		ProposerAddress: valSet.Proposer.Address.Bytes(),
	}
	signedHeader := SignedHeader{
		Header:     header,
		Validators: valSet,
	}
	commit, err := GetCommit(header, privkey)
	signedHeader.Commit = *commit
	if err != nil {
		return nil, err
	}
	return &signedHeader, nil
}

// GetValidatorSetFromGenesis returns a ValidatorSet from a GenesisDoc, for usage with the centralized sequencer scheme.
func GetValidatorSetFromGenesis(g *cmtypes.GenesisDoc) cmtypes.ValidatorSet {
	vals := []*cmtypes.Validator{
		{
			Address:          g.Validators[0].Address,
			PubKey:           g.Validators[0].PubKey,
			VotingPower:      int64(1),
			ProposerPriority: int64(1),
		},
	}
	return cmtypes.ValidatorSet{
		Validators: vals,
		Proposer:   vals[0],
	}
}

// GetGenesisWithPrivkey returns a genesis doc with a single validator and a signing key
func GetGenesisWithPrivkey() (*cmtypes.GenesisDoc, ed25519.PrivKey) {
	genesisValidatorKey := ed25519.GenPrivKey()
	pubKey := genesisValidatorKey.PubKey()

	genesisValidators := []cmtypes.GenesisValidator{{
		Address: pubKey.Address(),
		PubKey:  pubKey,
		Power:   int64(1),
		Name:    "sequencer",
	}}
	genDoc := &cmtypes.GenesisDoc{
		ChainID:       TestChainID,
		InitialHeight: 0,
		Validators:    genesisValidators,
	}
	return genDoc, genesisValidatorKey
}

// PrivKeyToSigningKey converts a privKey to a signing key
func PrivKeyToSigningKey(privKey ed25519.PrivKey) (crypto.PrivKey, error) {
	nodeKey := &p2p.NodeKey{
		PrivKey: privKey,
	}
	signingKey, err := GetNodeKey(nodeKey)
	return signingKey, err
}

// GetRandomTx returns a tx with random data
func GetRandomTx() Tx {
	size := rand.Int()%100 + 100 //nolint:gosec
	return Tx(GetRandomBytes(size))
}

// GetRandomBytes returns a byte slice of random bytes of length n.
func GetRandomBytes(n int) []byte {
	data := make([]byte, n)
	_, _ = rand.Read(data) //nolint:gosec,staticcheck
	return data
}

<<<<<<< HEAD
func getCommit(header Header, privKey ed25519.PrivKey) (*Commit, error) {
	consensusVote := header.MakeCometBFTVote()
	sign, err := privKey.Sign(consensusVote)
=======
// GetCommit returns a commit with a signature from the given private key over the given header
func GetCommit(header Header, privKey ed25519.PrivKey) (*Commit, error) {
	headerBytes, err := header.MarshalBinary()
	if err != nil {
		return nil, err
	}
	sign, err := privKey.Sign(headerBytes)
>>>>>>> 3c3a3a79
	if err != nil {
		return nil, err
	}
	return &Commit{
		Signatures: []Signature{sign},
	}, nil
}

func getBlockDataWith(nTxs int) *Block {
	block := &Block{
		Data: Data{
			Txs: make(Txs, nTxs),
			IntermediateStateRoots: IntermediateStateRoots{
				RawRootsList: make([][]byte, nTxs),
			},
		},
	}

	for i := 0; i < nTxs; i++ {
		block.Data.Txs[i] = GetRandomTx()
		block.Data.IntermediateStateRoots.RawRootsList[i] = GetRandomBytes(32)
	}

	// TODO(tzdybal): see https://github.com/rollkit/rollkit/issues/143
	if nTxs == 0 {
		block.Data.Txs = nil
		block.Data.IntermediateStateRoots.RawRootsList = nil
	}
	return block
}<|MERGE_RESOLUTION|>--- conflicted
+++ resolved
@@ -161,13 +161,10 @@
 	signedHeader.Header.BaseHeader.Height = height
 	signedHeader.Header.DataHash = dataHash
 	signedHeader.Header.ProposerAddress = valSet.Proposer.Address
-<<<<<<< HEAD
 	signedHeader.Header.ValidatorHash = valSet.Hash()
 	signedHeader.Header.BaseHeader.Time = uint64(time.Now().UnixNano()) + height*10
-	commit, err := getCommit(signedHeader.Header, privKey)
-=======
+
 	commit, err := GetCommit(signedHeader.Header, privKey)
->>>>>>> 3c3a3a79
 	if err != nil {
 		return nil, nil, err
 	}
@@ -301,19 +298,10 @@
 	return data
 }
 
-<<<<<<< HEAD
-func getCommit(header Header, privKey ed25519.PrivKey) (*Commit, error) {
+// GetCommit returns a commit with a signature from the given private key over the given header
+func GetCommit(header Header, privKey ed25519.PrivKey) (*Commit, error) {
 	consensusVote := header.MakeCometBFTVote()
 	sign, err := privKey.Sign(consensusVote)
-=======
-// GetCommit returns a commit with a signature from the given private key over the given header
-func GetCommit(header Header, privKey ed25519.PrivKey) (*Commit, error) {
-	headerBytes, err := header.MarshalBinary()
-	if err != nil {
-		return nil, err
-	}
-	sign, err := privKey.Sign(headerBytes)
->>>>>>> 3c3a3a79
 	if err != nil {
 		return nil, err
 	}
