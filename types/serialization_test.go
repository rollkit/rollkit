package types

import (
	"crypto/rand"
	"testing"
	"time"

	"github.com/stretchr/testify/assert"
	"github.com/stretchr/testify/require"

	"github.com/cometbft/cometbft/crypto/ed25519"
	cmstate "github.com/cometbft/cometbft/proto/tendermint/state"
	cmproto "github.com/cometbft/cometbft/proto/tendermint/types"
	cmversion "github.com/cometbft/cometbft/proto/tendermint/version"
	cmtypes "github.com/cometbft/cometbft/types"

	pb "github.com/rollkit/rollkit/types/pb/rollkit"
)

func TestBlockSerializationRoundTrip(t *testing.T) {
	t.Parallel()

	require := require.New(t)

	// create random hashes
	h := []Hash{}
	for i := 0; i < 8; i++ {
		h1 := make(Hash, 32)
		n, err := rand.Read(h1[:])
		require.Equal(32, n)
		require.NoError(err)
		h = append(h, h1)
	}

	h1 := Header{
		Version: Version{
			Block: 1,
			App:   2,
		},
		BaseHeader: BaseHeader{
			Height: 3,
			Time:   4567,
		},
		LastHeaderHash:  h[0],
		LastCommitHash:  h[1],
		DataHash:        h[2],
		ConsensusHash:   h[3],
		AppHash:         h[4],
		LastResultsHash: h[5],
		ProposerAddress: []byte{4, 3, 2, 1},
		AggregatorsHash: h[6],
	}

	pubKey1 := ed25519.GenPrivKey().PubKey()
	pubKey2 := ed25519.GenPrivKey().PubKey()
	validator1 := &cmtypes.Validator{Address: pubKey1.Address(), PubKey: pubKey1}
	validator2 := &cmtypes.Validator{Address: pubKey2.Address(), PubKey: pubKey2}

	cases := []struct {
		name  string
		input *Block
	}{
		{"empty block", &Block{}},
		{"full", &Block{
			SignedHeader: SignedHeader{
				Header: h1,
				Commit: Commit{
					Signatures: []Signature{Signature([]byte{1, 1, 1}), Signature([]byte{2, 2, 2})},
				},
				Validators: &cmtypes.ValidatorSet{
					Validators: []*cmtypes.Validator{
						validator1,
						validator2,
					},
					Proposer: validator1,
				},
			},
			Data: Data{
				Txs:                    nil,
				IntermediateStateRoots: IntermediateStateRoots{RawRootsList: [][]byte{{0x1}}},
				// TODO(tzdybal): update when we have actual evidence types
				// Note: Temporarily remove Evidence #896
				// Evidence: EvidenceData{Evidence: nil},
			},
		}},
	}

	for _, c := range cases {
		t.Run(c.name, func(t *testing.T) {
			assert := assert.New(t)
			blob, err := c.input.MarshalBinary()
			assert.NoError(err)
			assert.NotEmpty(blob)

			deserialized := &Block{}
			err = deserialized.UnmarshalBinary(blob)
			assert.NoError(err)

			assert.Equal(c.input, deserialized)
		})
	}
}

func TestStateRoundTrip(t *testing.T) {
	t.Parallel()

	valSet := GetRandomValidatorSet()

	cases := []struct {
		name  string
		state State
	}{
		{
			"with max bytes",
			State{
				LastValidators: valSet,
				Validators:     valSet,
				NextValidators: valSet,
				ConsensusParams: cmproto.ConsensusParams{
					Block: &cmproto.BlockParams{
						MaxBytes: 123,
						MaxGas:   456,
					},
				},
			},
		},
		{
			name: "with all fields set",
			state: State{
				Version: cmstate.Version{
					Consensus: cmversion.Consensus{
						Block: 123,
						App:   456,
					},
					Software: "rollkit",
				},
				ChainID:         "testchain",
				InitialHeight:   987,
				LastBlockHeight: 987654321,
				LastBlockID: cmtypes.BlockID{
					Hash: nil,
					PartSetHeader: cmtypes.PartSetHeader{
						Total: 0,
						Hash:  nil,
					},
				},
				LastBlockTime:               time.Date(2022, 6, 6, 12, 12, 33, 44, time.UTC),
				DAHeight:                    3344,
				NextValidators:              valSet,
				Validators:                  valSet,
				LastValidators:              valSet,
				LastHeightValidatorsChanged: 8272,
				ConsensusParams: cmproto.ConsensusParams{
					Block: &cmproto.BlockParams{
						MaxBytes: 12345,
						MaxGas:   6543234,
					},
					Evidence: &cmproto.EvidenceParams{
						MaxAgeNumBlocks: 100,
						MaxAgeDuration:  200,
						MaxBytes:        300,
					},
					Validator: &cmproto.ValidatorParams{
						PubKeyTypes: []string{"secure", "more secure"},
					},
					Version: &cmproto.VersionParams{
						App: 42,
					},
				},
				LastHeightConsensusParamsChanged: 12345,
				LastResultsHash:                  Hash{1, 2, 3, 4, 5, 6, 7, 8, 9, 0, 1, 2, 3, 4, 5, 6, 7, 8, 9, 0, 1, 2, 3, 4, 5, 6, 7, 8, 9, 0, 1, 2},
				AppHash:                          Hash{0, 1, 2, 3, 4, 5, 6, 7, 8, 9, 0, 1, 2, 3, 4, 5, 6, 7, 8, 9, 0, 1, 2, 3, 4, 5, 6, 7, 8, 9, 0, 1},
			},
		},
	}

	for _, c := range cases {
		t.Run(c.name, func(t *testing.T) {
			require := require.New(t)
			assert := assert.New(t)
			pState, err := c.state.ToProto()
			require.NoError(err)
			require.NotNil(pState)

			bytes, err := pState.Marshal()
			require.NoError(err)
			require.NotEmpty(bytes)

			var newProtoState pb.State
			var newState State
			err = newProtoState.Unmarshal(bytes)
			require.NoError(err)

			err = newState.FromProto(&newProtoState)
			require.NoError(err)

			assert.Equal(c.state, newState)
		})
	}
<<<<<<< HEAD
}

// copied from store_test.go
func getRandomValidatorSet() *cmtypes.ValidatorSet {
	pubKey := ed25519.GenPrivKey().PubKey()
	return &cmtypes.ValidatorSet{
		Proposer: &cmtypes.Validator{PubKey: pubKey, Address: pubKey.Address()},
		Validators: []*cmtypes.Validator{
			{PubKey: pubKey, Address: pubKey.Address()},
		},
	}
=======
>>>>>>> f9d5e7b6
}<|MERGE_RESOLUTION|>--- conflicted
+++ resolved
@@ -8,11 +8,11 @@
 	"github.com/stretchr/testify/assert"
 	"github.com/stretchr/testify/require"
 
-	"github.com/cometbft/cometbft/crypto/ed25519"
-	cmstate "github.com/cometbft/cometbft/proto/tendermint/state"
-	cmproto "github.com/cometbft/cometbft/proto/tendermint/types"
-	cmversion "github.com/cometbft/cometbft/proto/tendermint/version"
-	cmtypes "github.com/cometbft/cometbft/types"
+	"github.com/tendermint/tendermint/crypto/ed25519"
+	tmstate "github.com/tendermint/tendermint/proto/tendermint/state"
+	tmproto "github.com/tendermint/tendermint/proto/tendermint/types"
+	tmversion "github.com/tendermint/tendermint/proto/tendermint/version"
+	tmtypes "github.com/tendermint/tendermint/types"
 
 	pb "github.com/rollkit/rollkit/types/pb/rollkit"
 )
@@ -53,8 +53,8 @@
 
 	pubKey1 := ed25519.GenPrivKey().PubKey()
 	pubKey2 := ed25519.GenPrivKey().PubKey()
-	validator1 := &cmtypes.Validator{Address: pubKey1.Address(), PubKey: pubKey1}
-	validator2 := &cmtypes.Validator{Address: pubKey2.Address(), PubKey: pubKey2}
+	validator1 := &tmtypes.Validator{Address: pubKey1.Address(), PubKey: pubKey1}
+	validator2 := &tmtypes.Validator{Address: pubKey2.Address(), PubKey: pubKey2}
 
 	cases := []struct {
 		name  string
@@ -67,8 +67,8 @@
 				Commit: Commit{
 					Signatures: []Signature{Signature([]byte{1, 1, 1}), Signature([]byte{2, 2, 2})},
 				},
-				Validators: &cmtypes.ValidatorSet{
-					Validators: []*cmtypes.Validator{
+				Validators: &tmtypes.ValidatorSet{
+					Validators: []*tmtypes.Validator{
 						validator1,
 						validator2,
 					},
@@ -116,10 +116,11 @@
 				LastValidators: valSet,
 				Validators:     valSet,
 				NextValidators: valSet,
-				ConsensusParams: cmproto.ConsensusParams{
-					Block: &cmproto.BlockParams{
-						MaxBytes: 123,
-						MaxGas:   456,
+				ConsensusParams: tmproto.ConsensusParams{
+					Block: tmproto.BlockParams{
+						MaxBytes:   123,
+						MaxGas:     456,
+						TimeIotaMs: 789,
 					},
 				},
 			},
@@ -127,8 +128,8 @@
 		{
 			name: "with all fields set",
 			state: State{
-				Version: cmstate.Version{
-					Consensus: cmversion.Consensus{
+				Version: tmstate.Version{
+					Consensus: tmversion.Consensus{
 						Block: 123,
 						App:   456,
 					},
@@ -137,9 +138,9 @@
 				ChainID:         "testchain",
 				InitialHeight:   987,
 				LastBlockHeight: 987654321,
-				LastBlockID: cmtypes.BlockID{
+				LastBlockID: tmtypes.BlockID{
 					Hash: nil,
-					PartSetHeader: cmtypes.PartSetHeader{
+					PartSetHeader: tmtypes.PartSetHeader{
 						Total: 0,
 						Hash:  nil,
 					},
@@ -150,21 +151,22 @@
 				Validators:                  valSet,
 				LastValidators:              valSet,
 				LastHeightValidatorsChanged: 8272,
-				ConsensusParams: cmproto.ConsensusParams{
-					Block: &cmproto.BlockParams{
-						MaxBytes: 12345,
-						MaxGas:   6543234,
-					},
-					Evidence: &cmproto.EvidenceParams{
+				ConsensusParams: tmproto.ConsensusParams{
+					Block: tmproto.BlockParams{
+						MaxBytes:   12345,
+						MaxGas:     6543234,
+						TimeIotaMs: 235,
+					},
+					Evidence: tmproto.EvidenceParams{
 						MaxAgeNumBlocks: 100,
 						MaxAgeDuration:  200,
 						MaxBytes:        300,
 					},
-					Validator: &cmproto.ValidatorParams{
+					Validator: tmproto.ValidatorParams{
 						PubKeyTypes: []string{"secure", "more secure"},
 					},
-					Version: &cmproto.VersionParams{
-						App: 42,
+					Version: tmproto.VersionParams{
+						AppVersion: 42,
 					},
 				},
 				LastHeightConsensusParamsChanged: 12345,
@@ -197,18 +199,4 @@
 			assert.Equal(c.state, newState)
 		})
 	}
-<<<<<<< HEAD
-}
-
-// copied from store_test.go
-func getRandomValidatorSet() *cmtypes.ValidatorSet {
-	pubKey := ed25519.GenPrivKey().PubKey()
-	return &cmtypes.ValidatorSet{
-		Proposer: &cmtypes.Validator{PubKey: pubKey, Address: pubKey.Address()},
-		Validators: []*cmtypes.Validator{
-			{PubKey: pubKey, Address: pubKey.Address()},
-		},
-	}
-=======
->>>>>>> f9d5e7b6
 }