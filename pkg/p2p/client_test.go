package p2p

import (
	"context"
	"os"
	"path/filepath"
	"testing"
	"time"

	"cosmossdk.io/log"
	"github.com/ipfs/go-datastore"
	dssync "github.com/ipfs/go-datastore/sync"
	"github.com/libp2p/go-libp2p/core/peer"
	"github.com/multiformats/go-multiaddr"
	"github.com/stretchr/testify/assert"
	"github.com/stretchr/testify/require"

	"github.com/rollkit/rollkit/pkg/config"
	"github.com/rollkit/rollkit/pkg/p2p/key"
)

func TestClientStartup(t *testing.T) {
	assert := assert.New(t)
	// create temp config dir
	tempDir := t.TempDir()
	ClientInitFiles(t, tempDir)

	nodeKey, err := key.LoadOrGenNodeKey(filepath.Join(tempDir, "config", "node_key.json"))
	assert.NoError(err)

	testCases := []struct {
		desc string
		conf config.Config
	}{
		{"blank_config", config.Config{
			RootDir: tempDir,
		}},
		{"peer_whitelisting", config.Config{
			RootDir: tempDir,
			P2P: config.P2PConfig{
				ListenAddress: "",
				Seeds:         "",
				BlockedPeers:  "",
				AllowedPeers:  "/ip4/127.0.0.1/tcp/7676/p2p/12D3KooWM1NFkZozoatQi3JvFE57eBaX56mNgBA68Lk5MTPxBE4U",
			},
		},
		},
		{
			"peer_blacklisting",
			config.Config{
				RootDir: tempDir,
				P2P: config.P2PConfig{
					ListenAddress: "",
					Seeds:         "",
					BlockedPeers:  "/ip4/127.0.0.1/tcp/7676/p2p/12D3KooWM1NFkZozoatQi3JvFE57eBaX56mNgBA68Lk5MTPxBE4U",
					AllowedPeers:  "",
				},
			},
		},
	}

	for _, testCase := range testCases {
		t.Run(testCase.desc, func(t *testing.T) {
<<<<<<< HEAD
			client, err := NewClient(testCase.conf, "TestChain", nodeKey,
				dssync.MutexWrap(datastore.NewMapDatastore()), log.NewTestLogger(t), NopMetrics())
=======
			nodeKey, err := key.GenerateNodeKey()
			require.NoError(t, err)

			client, err := NewClient(testCase.conf, "TestChain",
				dssync.MutexWrap(datastore.NewMapDatastore()), log.NewTestLogger(t), NopMetrics(), *nodeKey)
>>>>>>> a634e2c4
			assert.NoError(err)
			assert.NotNil(client)

			ctx, cancel := context.WithCancel(context.Background())
			err = client.Start(ctx)
			defer func() {
				cancel()
				_ = client.Close()
			}()
			assert.NoError(err)
		})
	}
}

func TestBootstrapping(t *testing.T) {
	assert := assert.New(t)
	logger := log.NewTestLogger(t)

	ctx, cancel := context.WithCancel(context.Background())
	defer cancel()
	clients := startTestNetwork(ctx, t, 4, map[int]hostDescr{
		1: {conns: []int{0}},
		2: {conns: []int{0, 1}},
		3: {conns: []int{0}},
	}, logger)

	// wait for clients to finish refreshing routing tables
	clients.WaitForDHT()

	// Add a small delay to allow connections to be established
	time.Sleep(100 * time.Millisecond)

	for _, client := range clients {
		assert.Equal(3, len(client.host.Network().Peers()))
	}
}

func TestDiscovery(t *testing.T) {
	assert := assert.New(t)
	logger := log.NewTestLogger(t)

	ctx, cancel := context.WithCancel(context.Background())
	defer cancel()
	clients := startTestNetwork(ctx, t, 5, map[int]hostDescr{
		1: {conns: []int{0}, chainID: "ORU2"},
		2: {conns: []int{0}, chainID: "ORU2"},
		3: {conns: []int{1}, chainID: "ORU1"},
		4: {conns: []int{2}, chainID: "ORU1"},
	}, logger)

	// wait for clients to finish refreshing routing tables
	clients.WaitForDHT()

	assert.Contains(clients[3].host.Network().Peers(), clients[4].host.ID())
	assert.Contains(clients[4].host.Network().Peers(), clients[3].host.ID())
}

func TestSeedStringParsing(t *testing.T) {
	t.Parallel()

	seed1 := "/ip4/127.0.0.1/tcp/7676/p2p/12D3KooWM1NFkZozoatQi3JvFE57eBaX56mNgBA68Lk5MTPxBE4U"
	seed1MA, err := multiaddr.NewMultiaddr(seed1)
	require.NoError(t, err)
	seed1AI, err := peer.AddrInfoFromP2pAddr(seed1MA)
	require.NoError(t, err)

	seed2 := "/ip4/127.0.0.1/tcp/7677/p2p/12D3KooWAPRFbmWF5dAXvxLnEDxiHWhUuApVDpNNZwShiFAiJqrj"
	seed2MA, err := multiaddr.NewMultiaddr(seed2)
	require.NoError(t, err)
	seed2AI, err := peer.AddrInfoFromP2pAddr(seed2MA)
	require.NoError(t, err)

	// this one is a valid multiaddr, but can't be converted to PeerID (because there is no ID)
	seed3 := "/ip4/127.0.0.1/tcp/12345"

	cases := []struct {
		name     string
		input    string
		expected []peer.AddrInfo
		nErrors  int
	}{
		{"empty input", "", []peer.AddrInfo{}, 0},
		{"one correct seed", seed1, []peer.AddrInfo{*seed1AI}, 0},
		{"two correct seeds", seed1 + "," + seed2, []peer.AddrInfo{*seed1AI, *seed2AI}, 0},
		{"one wrong, two correct", "/ip4/," + seed1 + "," + seed2, []peer.AddrInfo{*seed1AI, *seed2AI}, 1},
		{"empty, two correct", "," + seed1 + "," + seed2, []peer.AddrInfo{*seed1AI, *seed2AI}, 1},
		{"empty, correct, empty, correct ", "," + seed1 + ",," + seed2, []peer.AddrInfo{*seed1AI, *seed2AI}, 2},
		{"invalid id, two correct", seed3 + "," + seed1 + "," + seed2, []peer.AddrInfo{*seed1AI, *seed2AI}, 1},
	}

	for _, c := range cases {
		t.Run(c.name, func(t *testing.T) {
			assert := assert.New(t)
			require := require.New(t)
			logger := log.NewNopLogger()
			tempDir := t.TempDir()
			ClientInitFiles(t, tempDir)

			nodeKey, err := key.GenerateNodeKey()
			require.NoError(err)

			client, err := NewClient(
				config.Config{RootDir: tempDir},
				"TestNetwork",
				nodeKey,
				dssync.MutexWrap(datastore.NewMapDatastore()),
				logger,
				NopMetrics(),
			)
			require.NoError(err)
			require.NotNil(client)
			actual := client.parseAddrInfoList(c.input)
			assert.NotNil(actual)
			assert.Equal(c.expected, actual)
		})
	}
}

// ClientInitFiles creates the config directory and nodekey file for the client
func ClientInitFiles(t *testing.T, tempDir string) {
	// Create config directory
	configDir := filepath.Join(tempDir, "config")
	err := os.MkdirAll(configDir, 0755) //nolint:gosec
	if err != nil {
		t.Fatalf("failed to create config directory: %v", err)
	}

}<|MERGE_RESOLUTION|>--- conflicted
+++ resolved
@@ -61,16 +61,8 @@
 
 	for _, testCase := range testCases {
 		t.Run(testCase.desc, func(t *testing.T) {
-<<<<<<< HEAD
 			client, err := NewClient(testCase.conf, "TestChain", nodeKey,
 				dssync.MutexWrap(datastore.NewMapDatastore()), log.NewTestLogger(t), NopMetrics())
-=======
-			nodeKey, err := key.GenerateNodeKey()
-			require.NoError(t, err)
-
-			client, err := NewClient(testCase.conf, "TestChain",
-				dssync.MutexWrap(datastore.NewMapDatastore()), log.NewTestLogger(t), NopMetrics(), *nodeKey)
->>>>>>> a634e2c4
 			assert.NoError(err)
 			assert.NotNil(client)
 
