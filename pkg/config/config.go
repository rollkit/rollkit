package config

import (
	"errors"
	"fmt"
	"path/filepath"
	"reflect"
	"strings"
	"time"

	"github.com/hashicorp/go-multierror"
	"github.com/mitchellh/mapstructure"
	"github.com/spf13/cobra"
	"github.com/spf13/pflag"
	"github.com/spf13/viper"
)

const (
	// Base configuration flags

	// FlagRootDir is a flag for specifying the root directory
	FlagRootDir = "home"
	// FlagDBPath is a flag for specifying the database path
	FlagDBPath = "rollkit.db_path"
	// FlagChainConfigDir is a flag for specifying the chain config directory
	FlagChainConfigDir = "config_dir"
	// FlagChainID is a flag for specifying the chain ID
	FlagChainID = "chain_id"

	// Node configuration flags

	// FlagAggregator is a flag for running node in aggregator mode
	FlagAggregator = "rollkit.node.aggregator"
	// FlagLight is a flag for running the node in light mode
	FlagLight = "rollkit.node.light"
	// FlagBlockTime is a flag for specifying the block time
	FlagBlockTime = "rollkit.node.block_time"
	// FlagTrustedHash is a flag for specifying the trusted hash
	FlagTrustedHash = "rollkit.node.trusted_hash"
	// FlagLazyAggregator is a flag for enabling lazy aggregation mode that only produces blocks when transactions are available
	FlagLazyAggregator = "rollkit.node.lazy_aggregator"
	// FlagMaxPendingBlocks is a flag to limit and pause block production when too many blocks are waiting for DA confirmation
	FlagMaxPendingBlocks = "rollkit.node.max_pending_blocks"
	// FlagLazyBlockTime is a flag for specifying the maximum interval between blocks in lazy aggregation mode
	FlagLazyBlockTime = "rollkit.node.lazy_block_time"
	// FlagSequencerAddress is a flag for specifying the sequencer middleware address
	FlagSequencerAddress = "rollkit.node.sequencer_address"
	// FlagSequencerRollupID is a flag for specifying the sequencer middleware rollup ID
	FlagSequencerRollupID = "rollkit.node.sequencer_rollup_id"
	// FlagExecutorAddress is a flag for specifying the sequencer middleware address
	FlagExecutorAddress = "rollkit.node.executor_address"

	// Data Availability configuration flags

	// FlagDAAddress is a flag for specifying the data availability layer address
	FlagDAAddress = "rollkit.da.address"
	// FlagDAAuthToken is a flag for specifying the data availability layer auth token
	FlagDAAuthToken = "rollkit.da.auth_token" // #nosec G101
	// FlagDABlockTime is a flag for specifying the data availability layer block time
	FlagDABlockTime = "rollkit.da.block_time"
	// FlagDAGasPrice is a flag for specifying the data availability layer gas price
	FlagDAGasPrice = "rollkit.da.gas_price"
	// FlagDAGasMultiplier is a flag for specifying the data availability layer gas price retry multiplier
	FlagDAGasMultiplier = "rollkit.da.gas_multiplier"
	// FlagDAStartHeight is a flag for specifying the data availability layer start height
	FlagDAStartHeight = "rollkit.da.start_height"
	// FlagDANamespace is a flag for specifying the DA namespace ID
	FlagDANamespace = "rollkit.da.namespace"
	// FlagDASubmitOptions is a flag for data availability submit options
	FlagDASubmitOptions = "rollkit.da.submit_options"
	// FlagDAMempoolTTL is a flag for specifying the DA mempool TTL
	FlagDAMempoolTTL = "rollkit.da.mempool_ttl"

	// P2P configuration flags

	// FlagP2PListenAddress is a flag for specifying the P2P listen address
	FlagP2PListenAddress = "rollkit.p2p.listen_address"
	// FlagP2PSeeds is a flag for specifying the P2P seeds
	FlagP2PSeeds = "rollkit.p2p.seeds"
	// FlagP2PBlockedPeers is a flag for specifying the P2P blocked peers
	FlagP2PBlockedPeers = "rollkit.p2p.blocked_peers"
	// FlagP2PAllowedPeers is a flag for specifying the P2P allowed peers
	FlagP2PAllowedPeers = "rollkit.p2p.allowed_peers"

	// Instrumentation configuration flags

	// FlagPrometheus is a flag for enabling Prometheus metrics
	FlagPrometheus = "rollkit.instrumentation.prometheus"
	// FlagPrometheusListenAddr is a flag for specifying the Prometheus listen address
	FlagPrometheusListenAddr = "rollkit.instrumentation.prometheus_listen_addr"
	// FlagMaxOpenConnections is a flag for specifying the maximum number of open connections
	FlagMaxOpenConnections = "rollkit.instrumentation.max_open_connections"
	// FlagPprof is a flag for enabling pprof profiling endpoints for runtime debugging
	FlagPprof = "rollkit.instrumentation.pprof"
	// FlagPprofListenAddr is a flag for specifying the pprof listen address
	FlagPprofListenAddr = "rollkit.instrumentation.pprof_listen_addr"

	// Logging configuration flags

	// FlagLogLevel is a flag for specifying the log level
	FlagLogLevel = "rollkit.log.level"
	// FlagLogFormat is a flag for specifying the log format
	FlagLogFormat = "rollkit.log.format"
	// FlagLogTrace is a flag for enabling stack traces in error logs
	FlagLogTrace = "rollkit.log.trace"

	// Signer configuration flags

	// FlagSignerType is a flag for specifying the signer type
	FlagSignerType = "signer.type"
	// FlagSignerPath is a flag for specifying the signer path
	FlagSignerPath = "signer.path"

	// FlagSignerPassphrase is a flag for specifying the signer passphrase
	//nolint:gosec
	FlagSignerPassphrase = "signer.passphrase"

	// RPC configuration flags

	// FlagRPCAddress is a flag for specifying the RPC server address
	FlagRPCAddress = "rollkit.rpc.address"
	// FlagRPCPort is a flag for specifying the RPC server port
	FlagRPCPort = "rollkit.rpc.port"
)

// DurationWrapper is a wrapper for time.Duration that implements encoding.TextMarshaler and encoding.TextUnmarshaler
// needed for YAML marshalling/unmarshalling especially for time.Duration
type DurationWrapper struct {
	time.Duration
}

// MarshalText implements encoding.TextMarshaler to format the duration as text
func (d DurationWrapper) MarshalText() ([]byte, error) {
	return []byte(d.String()), nil
}

// UnmarshalText implements encoding.TextUnmarshaler to parse the duration from text
func (d *DurationWrapper) UnmarshalText(text []byte) error {
	var err error
	d.Duration, err = time.ParseDuration(string(text))
	return err
}

// Config stores Rollkit configuration.
type Config struct {
	// Base configuration
	RootDir   string `mapstructure:"-" yaml:"-" comment:"Root directory where rollkit files are located"`
	DBPath    string `mapstructure:"db_path" yaml:"db_path" comment:"Path inside the root directory where the database is located"`
	ConfigDir string `mapstructure:"config_dir" yaml:"config_dir" comment:"Directory containing the rollup chain configuration"`
	ChainID   string `mapstructure:"chain_id" yaml:"chain_id" comment:"Chain ID for the rollup"`
	// P2P configuration
	P2P P2PConfig `mapstructure:"p2p" yaml:"p2p"`

	// Node specific configuration
	Node NodeConfig `mapstructure:"node" yaml:"node"`

	// Data availability configuration
	DA DAConfig `mapstructure:"da" yaml:"da"`

	// RPC configuration
	RPC RPCConfig `mapstructure:"rpc" yaml:"rpc"`

	// Instrumentation configuration
	Instrumentation *InstrumentationConfig `mapstructure:"instrumentation" yaml:"instrumentation"`

	// Logging configuration
	Log LogConfig `mapstructure:"log" yaml:"log"`

	// Remote signer configuration
	Signer SignerConfig `mapstructure:"signer" yaml:"signer"`
}

// DAConfig contains all Data Availability configuration parameters
type DAConfig struct {
	Address       string          `mapstructure:"address" yaml:"address" comment:"Address of the data availability layer service (host:port). This is the endpoint where Rollkit will connect to submit and retrieve data."`
	AuthToken     string          `mapstructure:"auth_token" yaml:"auth_token" comment:"Authentication token for the data availability layer service. Required if the DA service needs authentication."`
	GasPrice      float64         `mapstructure:"gas_price" yaml:"gas_price" comment:"Gas price for data availability transactions. Use -1 for automatic gas price determination. Higher values may result in faster inclusion."`
	GasMultiplier float64         `mapstructure:"gas_multiplier" yaml:"gas_multiplier" comment:"Multiplier applied to gas price when retrying failed DA submissions. Values > 1 increase gas price on retries to improve chances of inclusion."`
	SubmitOptions string          `mapstructure:"submit_options" yaml:"submit_options" comment:"Additional options passed to the DA layer when submitting data. Format depends on the specific DA implementation being used."`
	Namespace     string          `mapstructure:"namespace" yaml:"namespace" comment:"Namespace ID used when submitting blobs to the DA layer."`
	BlockTime     DurationWrapper `mapstructure:"block_time" yaml:"block_time" comment:"Average block time of the DA chain (duration). Determines frequency of DA layer syncing, maximum backoff time for retries, and is multiplied by MempoolTTL to calculate transaction expiration. Examples: \"15s\", \"30s\", \"1m\", \"2m30s\", \"10m\"."`
	StartHeight   uint64          `mapstructure:"start_height" yaml:"start_height" comment:"Starting block height on the DA layer from which to begin syncing. Useful when deploying a new rollup on an existing DA chain."`
	MempoolTTL    uint64          `mapstructure:"mempool_ttl" yaml:"mempool_ttl" comment:"Number of DA blocks after which a transaction is considered expired and dropped from the mempool. Controls retry backoff timing."`
}

// NodeConfig contains all Rollkit specific configuration parameters
type NodeConfig struct {
	// Node mode configuration
	Aggregator bool `yaml:"aggregator" comment:"Run node in aggregator mode"`
	Light      bool `yaml:"light" comment:"Run node in light mode"`

	// Block management configuration
	BlockTime        DurationWrapper `mapstructure:"block_time" yaml:"block_time" comment:"Block time (duration). Examples: \"500ms\", \"1s\", \"5s\", \"1m\", \"2m30s\", \"10m\"."`
	MaxPendingBlocks uint64          `mapstructure:"max_pending_blocks" yaml:"max_pending_blocks" comment:"Maximum number of blocks pending DA submission. When this limit is reached, the aggregator pauses block production until some blocks are confirmed. Use 0 for no limit."`
	LazyAggregator   bool            `mapstructure:"lazy_aggregator" yaml:"lazy_aggregator" comment:"Enables lazy aggregation mode, where blocks are only produced when transactions are available or after LazyBlockTime. Optimizes resources by avoiding empty block creation during periods of inactivity."`
	LazyBlockTime    DurationWrapper `mapstructure:"lazy_block_time" yaml:"lazy_block_time" comment:"Maximum interval between blocks in lazy aggregation mode (LazyAggregator). Ensures blocks are produced periodically even without transactions to keep the chain active. Generally larger than BlockTime."`

	// Header configuration
	TrustedHash string `mapstructure:"trusted_hash" yaml:"trusted_hash" comment:"Initial trusted hash used to bootstrap the header exchange service. Allows nodes to start synchronizing from a specific trusted point in the chain instead of genesis. When provided, the node will fetch the corresponding header/block from peers using this hash and use it as a starting point for synchronization. If not provided, the node will attempt to fetch the genesis block instead."`

	// Sequencer configuration
	SequencerAddress  string `mapstructure:"sequencer_address" yaml:"sequencer_address" comment:"Address of the sequencer middleware (host:port). The sequencer is responsible for ordering transactions in the rollup. If not specified, a mock sequencer will be started at this address. Default: localhost:50051."`
	SequencerRollupID string `mapstructure:"sequencer_rollup_id" yaml:"sequencer_rollup_id" comment:"Unique identifier for the rollup chain used by the sequencer. This ID is used to identify the specific rollup when submitting transactions to and retrieving batches from the sequencer. If not specified, the chain ID from genesis will be used. Default: mock-rollup."`
	ExecutorAddress   string `mapstructure:"executor_address" yaml:"executor_address" comment:"Address of the executor middleware (host:port). The executor is responsible for processing transactions and maintaining the state of the rollup. Used for connecting to an external execution environment. Default: localhost:40041."`
}

// LogConfig contains all logging configuration parameters
type LogConfig struct {
	Level  string `mapstructure:"level" yaml:"level" comment:"Log level (debug, info, warn, error)"`
	Format string `mapstructure:"format" yaml:"format" comment:"Log format (text, json)"`
	Trace  bool   `mapstructure:"trace" yaml:"trace" comment:"Enable stack traces in error logs"`
}

// P2PConfig contains all peer-to-peer networking configuration parameters
type P2PConfig struct {
	ListenAddress string `mapstructure:"listen_address" yaml:"listen_address" comment:"Address to listen for incoming connections (host:port)"`
	Seeds         string `mapstructure:"seeds" yaml:"seeds" comment:"Comma separated list of seed nodes to connect to"`
	BlockedPeers  string `mapstructure:"blocked_peers" yaml:"blocked_peers" comment:"Comma separated list of peer IDs to block from connecting"`
	AllowedPeers  string `mapstructure:"allowed_peers" yaml:"allowed_peers" comment:"Comma separated list of peer IDs to allow connections from"`
}

// SignerConfig contains all signer configuration parameters
type SignerConfig struct {
	SignerType string `mapstructure:"signer_type" yaml:"signer_type" comment:"Type of remote signer to use (file, grpc)"`
	SignerPath string `mapstructure:"signer_path" yaml:"signer_path" comment:"Path to the signer file or address"`
}

// AddBasicFlags registers the basic configuration flags that are common across applications
// This includes logging configuration and root directory settings
func AddBasicFlags(cmd *cobra.Command, appName string) {
	cmd.PersistentFlags().String(FlagLogLevel, DefaultNodeConfig.Log.Level, "Set the log level (debug, info, warn, error)")
	cmd.PersistentFlags().String(FlagLogFormat, DefaultNodeConfig.Log.Format, "Set the log format (text, json)")
	cmd.PersistentFlags().Bool(FlagLogTrace, DefaultNodeConfig.Log.Trace, "Enable stack traces in error logs")
	cmd.PersistentFlags().String(FlagRootDir, DefaultRootDirWithName(appName), "Root directory for application data")
}

// RPCConfig contains all RPC server configuration parameters
type RPCConfig struct {
	Address string `mapstructure:"address" yaml:"address" comment:"Address to bind the RPC server to (host). Default: tcp://0.0.0.0"`
	Port    uint16 `mapstructure:"port" yaml:"port" comment:"Port to bind the RPC server to. Default: 26657"`
}

// AddFlags adds Rollkit specific configuration options to cobra Command.
func AddFlags(cmd *cobra.Command) {
	def := DefaultNodeConfig

	// Add CI flag for testing
	cmd.Flags().Bool("ci", false, "run node for ci testing")

	// Add base flags
	cmd.Flags().String(FlagRootDir, DefaultNodeConfig.RootDir, "root directory for config and data")
	cmd.Flags().String(FlagDBPath, DefaultNodeConfig.DBPath, "path for the node database")
	cmd.Flags().String(FlagChainConfigDir, DefaultNodeConfig.ConfigDir, "directory containing chain configuration files")
	cmd.Flags().String(FlagChainID, DefaultNodeConfig.ChainID, "chain ID")
	// Node configuration flags
	cmd.Flags().BoolVar(&def.Node.Aggregator, FlagAggregator, def.Node.Aggregator, "run node in aggregator mode")
	cmd.Flags().Bool(FlagLight, def.Node.Light, "run light client")
	cmd.Flags().Duration(FlagBlockTime, def.Node.BlockTime.Duration, "block time (for aggregator mode)")
	cmd.Flags().String(FlagTrustedHash, def.Node.TrustedHash, "initial trusted hash to start the header exchange service")
	cmd.Flags().Bool(FlagLazyAggregator, def.Node.LazyAggregator, "produce blocks only when transactions are available or after lazy block time")
	cmd.Flags().Uint64(FlagMaxPendingBlocks, def.Node.MaxPendingBlocks, "maximum blocks pending DA confirmation before pausing block production (0 for no limit)")
	cmd.Flags().Duration(FlagLazyBlockTime, def.Node.LazyBlockTime.Duration, "maximum interval between blocks in lazy aggregation mode")
	cmd.Flags().String(FlagSequencerAddress, def.Node.SequencerAddress, "sequencer middleware address (host:port)")
	cmd.Flags().String(FlagSequencerRollupID, def.Node.SequencerRollupID, "sequencer middleware rollup ID (default: mock-rollup)")
	cmd.Flags().String(FlagExecutorAddress, def.Node.ExecutorAddress, "executor middleware address (host:port)")

	// Data Availability configuration flags
	cmd.Flags().String(FlagDAAddress, def.DA.Address, "DA address (host:port)")
	cmd.Flags().String(FlagDAAuthToken, def.DA.AuthToken, "DA auth token")
	cmd.Flags().Duration(FlagDABlockTime, def.DA.BlockTime.Duration, "DA chain block time (for syncing)")
	cmd.Flags().Float64(FlagDAGasPrice, def.DA.GasPrice, "DA gas price for blob transactions")
	cmd.Flags().Float64(FlagDAGasMultiplier, def.DA.GasMultiplier, "DA gas price multiplier for retrying blob transactions")
	cmd.Flags().Uint64(FlagDAStartHeight, def.DA.StartHeight, "starting DA block height (for syncing)")
	cmd.Flags().String(FlagDANamespace, def.DA.Namespace, "DA namespace to submit blob transactions")
	cmd.Flags().String(FlagDASubmitOptions, def.DA.SubmitOptions, "DA submit options")
	cmd.Flags().Uint64(FlagDAMempoolTTL, def.DA.MempoolTTL, "number of DA blocks until transaction is dropped from the mempool")

	// P2P configuration flags
	cmd.Flags().String(FlagP2PListenAddress, def.P2P.ListenAddress, "P2P listen address (host:port)")
	cmd.Flags().String(FlagP2PSeeds, def.P2P.Seeds, "Comma separated list of seed nodes to connect to")
	cmd.Flags().String(FlagP2PBlockedPeers, def.P2P.BlockedPeers, "Comma separated list of nodes to ignore")
	cmd.Flags().String(FlagP2PAllowedPeers, def.P2P.AllowedPeers, "Comma separated list of nodes to whitelist")

	// RPC configuration flags
	cmd.Flags().String(FlagRPCAddress, def.RPC.Address, "RPC server address (host)")
	cmd.Flags().Uint16(FlagRPCPort, def.RPC.Port, "RPC server port")

	// Instrumentation configuration flags
	instrDef := DefaultInstrumentationConfig()
	cmd.Flags().Bool(FlagPrometheus, instrDef.Prometheus, "enable Prometheus metrics")
	cmd.Flags().String(FlagPrometheusListenAddr, instrDef.PrometheusListenAddr, "Prometheus metrics listen address")
	cmd.Flags().Int(FlagMaxOpenConnections, instrDef.MaxOpenConnections, "maximum number of simultaneous connections for metrics")
	cmd.Flags().Bool(FlagPprof, instrDef.Pprof, "enable pprof HTTP endpoint")
	cmd.Flags().String(FlagPprofListenAddr, instrDef.PprofListenAddr, "pprof HTTP server listening address")

	// Logging configuration flags
	cmd.Flags().String(FlagLogLevel, "info", "log level (debug, info, warn, error)")
	cmd.Flags().String(FlagLogFormat, "text", "log format (text, json)")
	cmd.Flags().Bool(FlagLogTrace, false, "enable stack traces in error logs")

	// Signer configuration flags
	cmd.Flags().String(FlagSignerType, def.Signer.SignerType, "type of signer to use (file, grpc)")
	cmd.Flags().String(FlagSignerPath, def.Signer.SignerPath, "path to the signer file or address")
	cmd.Flags().String(FlagSignerPassphrase, "", "passphrase for the signer (required for file signer and if aggregator is enabled)")
}

// LoadNodeConfig loads the node configuration in the following order of precedence:
// 1. DefaultNodeConfig (lowest priority)
// 2. YAML configuration file
// 3. Command line flags (highest priority)
func LoadNodeConfig(cmd *cobra.Command, home string) (Config, error) {
	// Create a new Viper instance to avoid conflicts with any global Viper
	v := viper.New()

	// 1. Start with default configuration and set defaults in Viper
	config := DefaultNodeConfig
	setDefaultsInViper(v, config)

	// Get the RootDir from flags *first* to ensure correct search paths
	// If the flag is not set, it will use the default value already in 'config'
	rootDirFromFlag, _ := cmd.Flags().GetString(FlagRootDir) // Ignore error, default is fine if flag not present
	if rootDirFromFlag != "" {
		config.RootDir = rootDirFromFlag // Update our config struct temporarily for path setting
	}

	// 2. Try to load YAML configuration from various locations
<<<<<<< HEAD
	v.SetConfigName(ConfigBaseName)
	v.SetConfigType(ConfigExtension)

	// Check if RootDir is set in the default config
	if home != "" {
		v.AddConfigPath(home)
		v.AddConfigPath(filepath.Join(home, DefaultNodeConfig.ConfigDir))
		config.RootDir = home
	} else {
		// If home is not set, use the default root directory
		v.AddConfigPath(DefaultRootDir())
		config.RootDir = DefaultRootDir()
=======
	// First try using the current directory
	v.SetConfigName(ConfigBaseName)  // e.g., "rollkit"
	v.SetConfigType(ConfigExtension) // e.g., "yaml"

	// Add search paths in order of precedence
	// Current directory
	v.AddConfigPath(".")

	// Check if RootDir is determined (either default or from flag)
	if config.RootDir != "" {
		// Search directly in the determined root directory first
		v.AddConfigPath(config.RootDir)
		// Then search in the default config subdirectory within that root directory
		v.AddConfigPath(filepath.Join(config.RootDir, DefaultConfigDir)) // DefaultConfigDir is likely "config"
>>>>>>> a634e2c4
	}

	// Try to read the config file
	if err := v.ReadInConfig(); err != nil {
		// If it's not a "file not found" error, return the error
		var configFileNotFound viper.ConfigFileNotFoundError
		if !errors.As(err, &configFileNotFound) {
			return config, fmt.Errorf("error reading YAML configuration: %w", err)
		}
		// Otherwise, just continue with defaults
	} else {
		// Config file found, log it
		fmt.Printf("Using config file: %s\n", v.ConfigFileUsed())
	}

<<<<<<< HEAD
	// 3. Bind command line flags
	var flagErrs error
	cmd.Flags().VisitAll(func(f *pflag.Flag) {
		// Always trim the rollkit prefix if it exists
		flagName := strings.TrimPrefix(f.Name, "rollkit.")
		if err := v.BindPFlag(flagName, f); err != nil {
			flagErrs = multierror.Append(flagErrs, err)
		}
	})
	if flagErrs != nil {
		return config, fmt.Errorf("unable to bind flags: %w", flagErrs)
=======
	// 3. Bind command line flags (this will properly handle RootDir precedence again if needed)
	if err := v.BindPFlags(cmd.Flags()); err != nil {
		return config, fmt.Errorf("unable to bind flags: %w", err)
>>>>>>> a634e2c4
	}

	// 4. Unmarshal everything from Viper into the config struct
	// viper.Unmarshal will respect the precedence: defaults < yaml < flags
	if err := v.Unmarshal(&config, func(c *mapstructure.DecoderConfig) {
		c.TagName = "mapstructure"
		c.DecodeHook = mapstructure.ComposeDecodeHookFunc(
			mapstructure.StringToTimeDurationHookFunc(),
			mapstructure.StringToSliceHookFunc(","),
			func(f reflect.Type, t reflect.Type, data interface{}) (interface{}, error) {
				if t == reflect.TypeOf(DurationWrapper{}) && f.Kind() == reflect.String {
					if str, ok := data.(string); ok {
						duration, err := time.ParseDuration(str)
						if err != nil {
							return nil, err
						}
						return DurationWrapper{Duration: duration}, nil
					}
				}
				return data, nil
			},
		)
	}); err != nil {
		return config, fmt.Errorf("unable to decode configuration: %w", err)
	}

	return config, nil
}

// setDefaultsInViper sets all the default values from NodeConfig into Viper
func setDefaultsInViper(v *viper.Viper, config Config) {
	// Base configuration defaults
	v.SetDefault(FlagRootDir, config.RootDir)
	v.SetDefault(FlagDBPath, config.DBPath)
	v.SetDefault(FlagChainConfigDir, config.ConfigDir)

	// Node configuration defaults
	v.SetDefault(FlagAggregator, config.Node.Aggregator)
	v.SetDefault(FlagLight, config.Node.Light)
	v.SetDefault(FlagBlockTime, config.Node.BlockTime)
	v.SetDefault(FlagTrustedHash, config.Node.TrustedHash)
	v.SetDefault(FlagLazyAggregator, config.Node.LazyAggregator)
	v.SetDefault(FlagMaxPendingBlocks, config.Node.MaxPendingBlocks)
	v.SetDefault(FlagLazyBlockTime, config.Node.LazyBlockTime)
	v.SetDefault(FlagSequencerAddress, config.Node.SequencerAddress)
	v.SetDefault(FlagSequencerRollupID, config.Node.SequencerRollupID)
	v.SetDefault(FlagExecutorAddress, config.Node.ExecutorAddress)

	// Data Availability configuration defaults
	v.SetDefault(FlagDAAddress, config.DA.Address)
	v.SetDefault(FlagDAAuthToken, config.DA.AuthToken)
	v.SetDefault(FlagDABlockTime, config.DA.BlockTime)
	v.SetDefault(FlagDAGasPrice, config.DA.GasPrice)
	v.SetDefault(FlagDAGasMultiplier, config.DA.GasMultiplier)
	v.SetDefault(FlagDAStartHeight, config.DA.StartHeight)
	v.SetDefault(FlagDANamespace, config.DA.Namespace)
	v.SetDefault(FlagDASubmitOptions, config.DA.SubmitOptions)
	v.SetDefault(FlagDAMempoolTTL, config.DA.MempoolTTL)

	// P2P configuration defaults
	v.SetDefault(FlagP2PListenAddress, config.P2P.ListenAddress)
	v.SetDefault(FlagP2PSeeds, config.P2P.Seeds)
	v.SetDefault(FlagP2PBlockedPeers, config.P2P.BlockedPeers)
	v.SetDefault(FlagP2PAllowedPeers, config.P2P.AllowedPeers)

	// RPC configuration defaults
	v.SetDefault(FlagRPCAddress, config.RPC.Address)
	v.SetDefault(FlagRPCPort, config.RPC.Port)

	// Instrumentation configuration defaults
	if config.Instrumentation != nil {
		v.SetDefault(FlagPrometheus, config.Instrumentation.Prometheus)
		v.SetDefault(FlagPrometheusListenAddr, config.Instrumentation.PrometheusListenAddr)
		v.SetDefault(FlagMaxOpenConnections, config.Instrumentation.MaxOpenConnections)
		v.SetDefault(FlagPprof, config.Instrumentation.Pprof)
		v.SetDefault(FlagPprofListenAddr, config.Instrumentation.PprofListenAddr)
	}

	// Logging configuration defaults
	v.SetDefault(FlagLogLevel, "info")
	v.SetDefault(FlagLogFormat, "text")
	v.SetDefault(FlagLogTrace, false)

	// Signer configuration defaults
	v.SetDefault(FlagSignerType, config.Signer.SignerType)
	v.SetDefault(FlagSignerPath, config.Signer.SignerPath)
}<|MERGE_RESOLUTION|>--- conflicted
+++ resolved
@@ -107,13 +107,13 @@
 	// Signer configuration flags
 
 	// FlagSignerType is a flag for specifying the signer type
-	FlagSignerType = "signer.type"
+	FlagSignerType = "rollkit.signer.type"
 	// FlagSignerPath is a flag for specifying the signer path
-	FlagSignerPath = "signer.path"
+	FlagSignerPath = "rollkit.signer.path"
 
 	// FlagSignerPassphrase is a flag for specifying the signer passphrase
 	//nolint:gosec
-	FlagSignerPassphrase = "signer.passphrase"
+	FlagSignerPassphrase = "rollkit.signer.passphrase"
 
 	// RPC configuration flags
 
@@ -324,20 +324,6 @@
 	}
 
 	// 2. Try to load YAML configuration from various locations
-<<<<<<< HEAD
-	v.SetConfigName(ConfigBaseName)
-	v.SetConfigType(ConfigExtension)
-
-	// Check if RootDir is set in the default config
-	if home != "" {
-		v.AddConfigPath(home)
-		v.AddConfigPath(filepath.Join(home, DefaultNodeConfig.ConfigDir))
-		config.RootDir = home
-	} else {
-		// If home is not set, use the default root directory
-		v.AddConfigPath(DefaultRootDir())
-		config.RootDir = DefaultRootDir()
-=======
 	// First try using the current directory
 	v.SetConfigName(ConfigBaseName)  // e.g., "rollkit"
 	v.SetConfigType(ConfigExtension) // e.g., "yaml"
@@ -351,8 +337,7 @@
 		// Search directly in the determined root directory first
 		v.AddConfigPath(config.RootDir)
 		// Then search in the default config subdirectory within that root directory
-		v.AddConfigPath(filepath.Join(config.RootDir, DefaultConfigDir)) // DefaultConfigDir is likely "config"
->>>>>>> a634e2c4
+		v.AddConfigPath(filepath.Join(config.RootDir, config.ConfigDir)) // DefaultConfigDir is likely "config"
 	}
 
 	// Try to read the config file
@@ -368,7 +353,6 @@
 		fmt.Printf("Using config file: %s\n", v.ConfigFileUsed())
 	}
 
-<<<<<<< HEAD
 	// 3. Bind command line flags
 	var flagErrs error
 	cmd.Flags().VisitAll(func(f *pflag.Flag) {
@@ -380,11 +364,6 @@
 	})
 	if flagErrs != nil {
 		return config, fmt.Errorf("unable to bind flags: %w", flagErrs)
-=======
-	// 3. Bind command line flags (this will properly handle RootDir precedence again if needed)
-	if err := v.BindPFlags(cmd.Flags()); err != nil {
-		return config, fmt.Errorf("unable to bind flags: %w", err)
->>>>>>> a634e2c4
 	}
 
 	// 4. Unmarshal everything from Viper into the config struct
