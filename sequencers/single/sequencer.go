--- conflicted
+++ resolved
@@ -131,97 +131,6 @@
 	}
 }
 
-<<<<<<< HEAD
-// submitBatchToDA submits a batch of transactions to the Data Availability (DA) layer.
-// It implements a retry mechanism with exponential backoff and gas price adjustments
-// to handle various failure scenarios.
-//
-// The function attempts to submit a batch multiple times (up to maxSubmitAttempts),
-// handling partial submissions where only some transactions within the batch are accepted.
-// Different strategies are used based on the response from the DA layer:
-// - On success: Reduces gas price gradually (but not below initial price)
-// - On mempool issues: Increases gas price and uses a longer backoff
-// - On size issues: Reduces the blob size and uses exponential backoff
-// - On other errors: Uses exponential backoff
-//
-// It returns an error if not all transactions could be submitted after all attempts.
-func (c *Sequencer) submitBatchToDA(ctx context.Context, batch coresequencer.Batch) error {
-	currentBatch := batch
-	submittedAllTxs := false
-	var backoff time.Duration
-	totalTxCount := len(batch.Transactions)
-	submittedTxCount := 0
-	attempt := 0
-
-daSubmitRetryLoop:
-	for !submittedAllTxs && attempt < maxSubmitAttempts {
-		// Wait for backoff duration or exit if context is done
-		select {
-		case <-ctx.Done():
-			break daSubmitRetryLoop
-		case <-time.After(backoff):
-		}
-
-		// Attempt to submit the batch to the DA layer using the helper function
-		res := types.SubmitWithHelpers(ctx, c.da, c.logger, currentBatch.Transactions, nil)
-
-		switch res.Code {
-		case coreda.StatusSuccess:
-			submittedTxs := int(res.SubmittedCount)
-			c.logger.Info("successfully submitted transactions to DA layer",
-				"height", res.Height,
-				"submittedTxs", submittedTxs,
-				"remainingTxs", len(currentBatch.Transactions)-submittedTxs)
-
-			submittedTxCount += submittedTxs
-
-			// Check if all transactions in the current batch were submitted
-			if submittedTxs == len(currentBatch.Transactions) {
-				submittedAllTxs = true
-			} else {
-				// Update the current batch to contain only the remaining transactions
-				currentBatch.Transactions = currentBatch.Transactions[submittedTxs:]
-			}
-
-			// Reset submission parameters after success
-			backoff = 0
-
-			c.logger.Debug("resetting DA layer submission options", "backoff", backoff)
-
-		case coreda.StatusNotIncludedInBlock, coreda.StatusAlreadyInMempool:
-			c.logger.Error("single sequencer: DA layer submission failed", "error", res.Message, "attempt", attempt)
-			backoff = c.batchTime * time.Duration(defaultMempoolTTL)
-
-			c.logger.Info("retrying DA layer submission with", "backoff", backoff)
-
-		case coreda.StatusTooBig:
-			// Blob size adjustment is handled within DA impl or SubmitWithOptions call
-			// fallthrough to default exponential backoff
-			fallthrough
-
-		default:
-			c.logger.Error("single sequencer: DA layer submission failed", "error", res.Message, "attempt", attempt)
-			backoff = c.exponentialBackoff(backoff)
-		}
-
-		c.recordMetrics(res.BlobSize, res.Code, len(currentBatch.Transactions), res.Height)
-		attempt++
-	}
-
-	// Return error if not all transactions were submitted after all attempts
-	if !submittedAllTxs {
-		return fmt.Errorf(
-			"failed to submit all transactions to DA layer, submitted %d txs (%d left) after %d attempts",
-			submittedTxCount,
-			totalTxCount-submittedTxCount,
-			attempt,
-		)
-	}
-	return nil
-}
-
-=======
->>>>>>> c8d31411
 func (c *Sequencer) exponentialBackoff(backoff time.Duration) time.Duration {
 	backoff *= 2
 	if backoff == 0 {
