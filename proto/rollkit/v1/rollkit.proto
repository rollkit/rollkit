--- conflicted
+++ resolved
@@ -93,9 +93,6 @@
 message Data {
   Metadata metadata = 1;
   repeated bytes txs = 2;
-<<<<<<< HEAD
-  // repeated bytes intermediate_state_roots = 2;
-=======
 }
 
 // SignedData is a data with a signature and a signer.
@@ -103,7 +100,6 @@
   Data data = 1;
   bytes signature = 2;
   Signer signer = 3;
->>>>>>> 6539a18b
 }
 
 // Vote is a vote for a block in the blockchain.
