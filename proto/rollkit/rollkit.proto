--- conflicted
+++ resolved
@@ -69,10 +69,6 @@
 message Data {
 	repeated bytes txs = 1;
 	repeated bytes intermediate_state_roots = 2;
-<<<<<<< HEAD
-	repeated tendermint.abci.Misbehavior evidence = 3;
-=======
->>>>>>> 5ff06093
 }
 
 message Block {
