package client

import (
	"context"
	crand "crypto/rand"
	"fmt"
	"math/rand"
	"testing"
	"time"

	"github.com/stretchr/testify/assert"
	"github.com/stretchr/testify/mock"
	"github.com/stretchr/testify/require"

	"github.com/libp2p/go-libp2p-core/crypto"
	"github.com/libp2p/go-libp2p-core/peer"
	abci "github.com/tendermint/tendermint/abci/types"
	"github.com/tendermint/tendermint/libs/bytes"
	"github.com/tendermint/tendermint/libs/log"
	tmproto "github.com/tendermint/tendermint/proto/tendermint/types"
	"github.com/tendermint/tendermint/proxy"
	tmtypes "github.com/tendermint/tendermint/types"

	"github.com/celestiaorg/optimint/config"
	"github.com/celestiaorg/optimint/mocks"
	"github.com/celestiaorg/optimint/node"
	"github.com/celestiaorg/optimint/state"
	"github.com/celestiaorg/optimint/types"
)

var expectedInfo = abci.ResponseInfo{
	Version:         "v0.0.1",
	AppVersion:      1,
	LastBlockHeight: 0,
}

var mockTxProcessingTime = 10 * time.Millisecond

func TestConnectionGetters(t *testing.T) {
	assert := assert.New(t)

	_, rpc := getRPC(t)
	assert.NotNil(rpc.consensus())
	assert.NotNil(rpc.mempool())
	assert.NotNil(rpc.snapshot())
	assert.NotNil(rpc.query())
}

func TestInfo(t *testing.T) {
	assert := assert.New(t)

	mockApp, rpc := getRPC(t)
	mockApp.On("Info", mock.Anything).Return(expectedInfo)

	info, err := rpc.ABCIInfo(context.Background())
	assert.NoError(err)
	assert.Equal(expectedInfo, info.Response)
}

func TestCheckTx(t *testing.T) {
	assert := assert.New(t)

	expectedTx := []byte("tx data")

	mockApp, rpc := getRPC(t)
	mockApp.On("CheckTx", abci.RequestCheckTx{Tx: expectedTx}).Once().Return(abci.ResponseCheckTx{})

	res, err := rpc.CheckTx(context.Background(), expectedTx)
	assert.NoError(err)
	assert.NotNil(res)
	mockApp.AssertExpectations(t)
}

func TestBroadcastTxAsync(t *testing.T) {
	assert := assert.New(t)

	expectedTx := []byte("tx data")

	mockApp, rpc := getRPC(t)
	mockApp.On("CheckTx", abci.RequestCheckTx{Tx: expectedTx}).Return(abci.ResponseCheckTx{})

	err := rpc.node.Start()
	require.NoError(t, err)

	res, err := rpc.BroadcastTxAsync(context.Background(), expectedTx)
	assert.NoError(err)
	assert.NotNil(res)
	assert.Empty(res.Code)
	assert.Empty(res.Data)
	assert.Empty(res.Log)
	assert.Empty(res.Codespace)
	assert.NotEmpty(res.Hash)
	mockApp.AssertExpectations(t)

	err = rpc.node.Stop()
	require.NoError(t, err)
}

func TestBroadcastTxSync(t *testing.T) {
	assert := assert.New(t)

	expectedTx := []byte("tx data")
	expectedResponse := abci.ResponseCheckTx{
		Code:      1,
		Data:      []byte("data"),
		Log:       "log",
		Info:      "info",
		GasWanted: 0,
		GasUsed:   0,
		Events:    nil,
		Codespace: "space",
	}

	mockApp, rpc := getRPC(t)

	err := rpc.node.Start()
	require.NoError(t, err)

	mockApp.On("CheckTx", abci.RequestCheckTx{Tx: expectedTx}).Return(expectedResponse)

	res, err := rpc.BroadcastTxSync(context.Background(), expectedTx)
	assert.NoError(err)
	assert.NotNil(res)
	assert.Equal(expectedResponse.Code, res.Code)
	assert.Equal(bytes.HexBytes(expectedResponse.Data), res.Data)
	assert.Equal(expectedResponse.Log, res.Log)
	assert.Equal(expectedResponse.Codespace, res.Codespace)
	assert.NotEmpty(res.Hash)
	mockApp.AssertExpectations(t)

	err = rpc.node.Stop()
	require.NoError(t, err)
}

func TestBroadcastTxCommit(t *testing.T) {
	assert := assert.New(t)
	require := require.New(t)

	expectedTx := []byte("tx data")
	expectedCheckResp := abci.ResponseCheckTx{
		Code:      abci.CodeTypeOK,
		Data:      []byte("data"),
		Log:       "log",
		Info:      "info",
		GasWanted: 0,
		GasUsed:   0,
		Events:    nil,
		Codespace: "space",
	}
	expectedDeliverResp := abci.ResponseDeliverTx{
		Code:      0,
		Data:      []byte("foo"),
		Log:       "bar",
		Info:      "baz",
		GasWanted: 100,
		GasUsed:   10,
		Events:    nil,
		Codespace: "space",
	}

	mockApp, rpc := getRPC(t)
	mockApp.On("BeginBlock", mock.Anything).Return(abci.ResponseBeginBlock{})
	mockApp.BeginBlock(abci.RequestBeginBlock{})
	mockApp.On("CheckTx", abci.RequestCheckTx{Tx: expectedTx}).Return(expectedCheckResp)

	// in order to broadcast, the node must be started
	err := rpc.node.Start()
	require.NoError(err)

	go func() {
		time.Sleep(mockTxProcessingTime)
		err := rpc.node.EventBus().PublishEventTx(tmtypes.EventDataTx{TxResult: abci.TxResult{
			Height: 1,
			Index:  0,
			Tx:     expectedTx,
			Result: expectedDeliverResp,
		}})
		require.NoError(err)
	}()

	res, err := rpc.BroadcastTxCommit(context.Background(), expectedTx)
	assert.NoError(err)
	require.NotNil(res)
	assert.Equal(expectedCheckResp, res.CheckTx)
	assert.Equal(expectedDeliverResp, res.DeliverTx)
	mockApp.AssertExpectations(t)

	err = rpc.node.Stop()
	require.NoError(err)
}

func TestGetBlock(t *testing.T) {
	assert := assert.New(t)
	require := require.New(t)

	mockApp, rpc := getRPC(t)
	mockApp.On("BeginBlock", mock.Anything).Return(abci.ResponseBeginBlock{})
	mockApp.On("CheckTx", mock.Anything).Return(abci.ResponseCheckTx{})
	mockApp.On("EndBlock", mock.Anything).Return(abci.ResponseEndBlock{})
	mockApp.On("Commit", mock.Anything).Return(abci.ResponseCommit{})

	err := rpc.node.Start()
	require.NoError(err)

	err = rpc.node.Store.SaveBlock(getRandomBlock(1, 10), &types.Commit{})
	require.NoError(err)

	blockResp, err := rpc.Block(context.Background(), nil)
	require.NoError(err)
	require.NotNil(blockResp)

	assert.NotNil(blockResp.Block)

	err = rpc.node.Stop()
	require.NoError(err)
}

func TestGetCommit(t *testing.T) {
	require := require.New(t)
	assert := assert.New(t)
	mockApp, rpc := getRPC(t)
	mockApp.On("BeginBlock", mock.Anything).Return(abci.ResponseBeginBlock{})
	mockApp.On("Commit", mock.Anything).Return(abci.ResponseCommit{})

	blocks := []*types.Block{getRandomBlock(1, 5), getRandomBlock(2, 6), getRandomBlock(3, 8), getRandomBlock(4, 10)}

	err := rpc.node.Start()
	require.NoError(err)

	for _, b := range blocks {
		err = rpc.node.Store.SaveBlock(b, &types.Commit{Height: b.Header.Height})
		require.NoError(err)
	}
	t.Run("Fetch all commits", func(t *testing.T) {
		for _, b := range blocks {
			h := int64(b.Header.Height)
			commit, err := rpc.Commit(context.Background(), &h)
			require.NoError(err)
			require.NotNil(commit)
			assert.Equal(b.Header.Height, uint64(commit.Height))
		}
	})

	t.Run("Fetch commit for nil height", func(t *testing.T) {
		commit, err := rpc.Commit(context.Background(), nil)
		require.NoError(err)
		require.NotNil(commit)
		assert.Equal(blocks[3].Header.Height, uint64(commit.Height))
	})

	err = rpc.node.Stop()
	require.NoError(err)
}

func TestBlockSearch(t *testing.T) {
	require := require.New(t)
	assert := assert.New(t)
	mockApp, rpc := getRPC(t)
	mockApp.On("BeginBlock", mock.Anything).Return(abci.ResponseBeginBlock{})
	mockApp.On("Commit", mock.Anything).Return(abci.ResponseCommit{})

	heights := []int64{1, 2, 3, 4, 5, 6, 7, 8, 9, 10}
<<<<<<< HEAD
=======
	for _, h := range heights {
		block := getRandomBlock(uint64(h), 5)
		err := rpc.node.Store.SaveBlock(block, &types.Commit{
			Height:     uint64(h),
			HeaderHash: block.Header.Hash(),
		})
		require.NoError(err)
	}
>>>>>>> 566d7287
	indexBlocks(t, rpc, heights)

	tests := []struct {
		query      string
		page       int
		perPage    int
		totalCount int
		orderBy    string
	}{
		{
			query:      "block.height >= 1 AND end_event.foo <= 5",
			page:       1,
			perPage:    5,
			totalCount: 5,
			orderBy:    "asc",
		},
		{
			query:      "block.height >= 2 AND end_event.foo <= 10",
			page:       1,
			perPage:    3,
			totalCount: 9,
			orderBy:    "desc",
		},
		{
			query:      "begin_event.proposer = 'FCAA001' AND end_event.foo <= 5",
			page:       1,
			perPage:    5,
			totalCount: 5,
			orderBy:    "asc",
		},
	}

	for _, test := range tests {
		test := test
		t.Run(test.query, func(t *testing.T) {
			result, err := rpc.BlockSearch(context.Background(), test.query, &test.page, &test.perPage, test.orderBy)
			require.NoError(err)
			assert.Equal(test.totalCount, result.TotalCount)
<<<<<<< HEAD
=======
			assert.Len(result.Blocks, test.perPage)
>>>>>>> 566d7287
		})

	}
}

func TestGetBlockByHash(t *testing.T) {
	assert := assert.New(t)
	require := require.New(t)

	mockApp, rpc := getRPC(t)
	mockApp.On("BeginBlock", mock.Anything).Return(abci.ResponseBeginBlock{})
	mockApp.On("CheckTx", mock.Anything).Return(abci.ResponseCheckTx{})
	mockApp.On("EndBlock", mock.Anything).Return(abci.ResponseEndBlock{})
	mockApp.On("Commit", mock.Anything).Return(abci.ResponseCommit{})

	err := rpc.node.Start()
	require.NoError(err)

	block := getRandomBlock(1, 10)
	err = rpc.node.Store.SaveBlock(block, &types.Commit{})
	require.NoError(err)

	blockHash := block.Header.Hash()
	blockResp, err := rpc.BlockByHash(context.Background(), blockHash[:])
	require.NoError(err)
	require.NotNil(blockResp)

	assert.NotNil(blockResp.Block)

	err = rpc.node.Stop()
	require.NoError(err)
}

func TestTx(t *testing.T) {
	assert := assert.New(t)
	require := require.New(t)

	mockApp := &mocks.Application{}
	mockApp.On("InitChain", mock.Anything).Return(abci.ResponseInitChain{})
	key, _, _ := crypto.GenerateEd25519Key(crand.Reader)
	node, err := node.NewNode(context.Background(), config.NodeConfig{
		DALayer:    "mock",
		Aggregator: true,
		BlockManagerConfig: config.BlockManagerConfig{
			BlockTime: 200 * time.Millisecond,
		}},
		key, proxy.NewLocalClientCreator(mockApp),
		&tmtypes.GenesisDoc{ChainID: "test"},
		log.TestingLogger())
	require.NoError(err)
	require.NotNil(node)

	rpc := NewClient(node)
	require.NotNil(rpc)
	mockApp.On("BeginBlock", mock.Anything).Return(abci.ResponseBeginBlock{})
	mockApp.On("EndBlock", mock.Anything).Return(abci.ResponseEndBlock{})
	mockApp.On("Commit", mock.Anything).Return(abci.ResponseCommit{})
	mockApp.On("DeliverTx", mock.Anything).Return(abci.ResponseDeliverTx{})
	mockApp.On("CheckTx", mock.Anything).Return(abci.ResponseCheckTx{})

	err = rpc.node.Start()
	require.NoError(err)

	tx1 := tmtypes.Tx("tx1")
	res, err := rpc.BroadcastTxSync(context.Background(), tx1)
	assert.NoError(err)
	assert.NotNil(res)

	time.Sleep(1 * time.Second)

	resTx, errTx := rpc.Tx(context.Background(), res.Hash, true)
	assert.NoError(errTx)
	assert.NotNil(resTx)
	assert.EqualValues(tx1, resTx.Tx)
	assert.EqualValues(res.Hash, resTx.Hash)

	tx2 := tmtypes.Tx("tx2")
	assert.Panics(func() {
		resTx, errTx := rpc.Tx(context.Background(), tx2.Hash(), true)
		assert.Nil(resTx)
		assert.Error(errTx)
	})
}

func TestUnconfirmedTxs(t *testing.T) {
	tx1 := tmtypes.Tx("tx1")
	tx2 := tmtypes.Tx("another tx")

	cases := []struct {
		name               string
		txs                []tmtypes.Tx
		expectedCount      int
		expectedTotal      int
		expectedTotalBytes int
	}{
		{"no txs", nil, 0, 0, 0},
		{"one tx", []tmtypes.Tx{tx1}, 1, 1, len(tx1)},
		{"two txs", []tmtypes.Tx{tx1, tx2}, 2, 2, len(tx1) + len(tx2)},
	}

	for _, c := range cases {
		t.Run(c.name, func(t *testing.T) {
			assert := assert.New(t)
			require := require.New(t)

			mockApp, rpc := getRPC(t)
			mockApp.On("BeginBlock", mock.Anything).Return(abci.ResponseBeginBlock{})
			mockApp.On("CheckTx", mock.Anything).Return(abci.ResponseCheckTx{})

			err := rpc.node.Start()
			require.NoError(err)

			for _, tx := range c.txs {
				res, err := rpc.BroadcastTxAsync(context.Background(), tx)
				assert.NoError(err)
				assert.NotNil(res)
			}

			numRes, err := rpc.NumUnconfirmedTxs(context.Background())
			assert.NoError(err)
			assert.NotNil(numRes)
			assert.EqualValues(c.expectedCount, numRes.Count)
			assert.EqualValues(c.expectedTotal, numRes.Total)
			assert.EqualValues(c.expectedTotalBytes, numRes.TotalBytes)

			limit := -1
			txRes, err := rpc.UnconfirmedTxs(context.Background(), &limit)
			assert.NoError(err)
			assert.NotNil(txRes)
			assert.EqualValues(c.expectedCount, txRes.Count)
			assert.EqualValues(c.expectedTotal, txRes.Total)
			assert.EqualValues(c.expectedTotalBytes, txRes.TotalBytes)
			assert.Len(txRes.Txs, c.expectedCount)
		})
	}
}

func TestUnconfirmedTxsLimit(t *testing.T) {
	t.Skip("Test disabled because of known bug")
	// there's a bug in mempool implementation - count should be 1
	// TODO(tzdybal): uncomment after resolving https://github.com/celestiaorg/optimint/issues/191

	assert := assert.New(t)
	require := require.New(t)

	mockApp, rpc := getRPC(t)
	mockApp.On("BeginBlock", mock.Anything).Return(abci.ResponseBeginBlock{})
	mockApp.On("CheckTx", mock.Anything).Return(abci.ResponseCheckTx{})

	err := rpc.node.Start()
	require.NoError(err)

	tx1 := tmtypes.Tx("tx1")
	tx2 := tmtypes.Tx("another tx")

	res, err := rpc.BroadcastTxAsync(context.Background(), tx1)
	assert.NoError(err)
	assert.NotNil(res)

	res, err = rpc.BroadcastTxAsync(context.Background(), tx2)
	assert.NoError(err)
	assert.NotNil(res)

	limit := 1
	txRes, err := rpc.UnconfirmedTxs(context.Background(), &limit)
	assert.NoError(err)
	assert.NotNil(txRes)
	assert.EqualValues(1, txRes.Count)
	assert.EqualValues(2, txRes.Total)
	assert.EqualValues(len(tx1)+len(tx2), txRes.TotalBytes)
	assert.Len(txRes.Txs, limit)
	assert.Contains(txRes.Txs, tx1)
	assert.NotContains(txRes.Txs, tx2)
}

func TestConsensusState(t *testing.T) {
	assert := assert.New(t)
	require := require.New(t)

	_, rpc := getRPC(t)
	require.NotNil(rpc)

	resp1, err := rpc.ConsensusState(context.Background())
	assert.Nil(resp1)
	assert.ErrorIs(err, ErrConsensusStateNotAvailable)

	resp2, err := rpc.DumpConsensusState(context.Background())
	assert.Nil(resp2)
	assert.ErrorIs(err, ErrConsensusStateNotAvailable)
}

// copy-pasted from store/store_test.go
func getRandomBlock(height uint64, nTxs int) *types.Block {
	block := &types.Block{
		Header: types.Header{
			Height:          height,
			Version:         types.Version{Block: state.InitStateVersion.Consensus.Block},
			ProposerAddress: getRandomBytes(20),
		},
		Data: types.Data{
			Txs: make(types.Txs, nTxs),
			IntermediateStateRoots: types.IntermediateStateRoots{
				RawRootsList: make([][]byte, nTxs),
			},
		},
	}
	copy(block.Header.AppHash[:], getRandomBytes(32))

	for i := 0; i < nTxs; i++ {
		block.Data.Txs[i] = getRandomTx()
		block.Data.IntermediateStateRoots.RawRootsList[i] = getRandomBytes(32)
	}

	// TODO(tzdybal): see https://github.com/celestiaorg/optimint/issues/143
	if nTxs == 0 {
		block.Data.Txs = nil
		block.Data.IntermediateStateRoots.RawRootsList = nil
	}

	tmprotoLC, err := tmtypes.CommitFromProto(&tmproto.Commit{})
	if err != nil {
		return nil
	}
	copy(block.Header.LastCommitHash[:], tmprotoLC.Hash())

	return block
}

func getRandomTx() types.Tx {
	size := rand.Int()%100 + 100
	return types.Tx(getRandomBytes(size))
}

func getRandomBytes(n int) []byte {
	data := make([]byte, n)
	_, _ = rand.Read(data)
	return data
}

func getRPC(t *testing.T) (*mocks.Application, *Client) {
	t.Helper()
	require := require.New(t)
	app := &mocks.Application{}
	app.On("InitChain", mock.Anything).Return(abci.ResponseInitChain{})
	key, _, _ := crypto.GenerateEd25519Key(crand.Reader)
	node, err := node.NewNode(context.Background(), config.NodeConfig{DALayer: "mock"}, key, proxy.NewLocalClientCreator(app), &tmtypes.GenesisDoc{ChainID: "test"}, log.TestingLogger())
	require.NoError(err)
	require.NotNil(node)

	rpc := NewClient(node)
	require.NotNil(rpc)

	return app, rpc
}

// From state/indexer/block/kv/kv_test
func indexBlocks(t *testing.T, rpc *Client, heights []int64) {
	t.Helper()

	for _, h := range heights {
		require.NoError(t, rpc.node.BlockIndexer.Index(tmtypes.EventDataNewBlockHeader{
			Header: tmtypes.Header{Height: h},
			ResultBeginBlock: abci.ResponseBeginBlock{
				Events: []abci.Event{
					{
						Type: "begin_event",
						Attributes: []abci.EventAttribute{
							{
								Key:   []byte("proposer"),
								Value: []byte("FCAA001"),
								Index: true,
							},
						},
					},
				},
			},
			ResultEndBlock: abci.ResponseEndBlock{
				Events: []abci.Event{
					{
						Type: "end_event",
						Attributes: []abci.EventAttribute{
							{
								Key:   []byte("foo"),
								Value: []byte(fmt.Sprintf("%d", h)),
								Index: true,
							},
						},
					},
				},
			},
		}))
	}

}
func TestMempool2Nodes(t *testing.T) {
	assert := assert.New(t)
	require := require.New(t)

	app := &mocks.Application{}
	app.On("InitChain", mock.Anything).Return(abci.ResponseInitChain{})
	app.On("CheckTx", abci.RequestCheckTx{Tx: []byte("bad")}).Return(abci.ResponseCheckTx{Code: 1})
	app.On("CheckTx", abci.RequestCheckTx{Tx: []byte("good")}).Return(abci.ResponseCheckTx{Code: 0})
	key1, _, _ := crypto.GenerateEd25519Key(crand.Reader)
	key2, _, _ := crypto.GenerateEd25519Key(crand.Reader)

	id1, err := peer.IDFromPrivateKey(key1)
	require.NoError(err)

	node1, err := node.NewNode(context.Background(), config.NodeConfig{
		DALayer: "mock",
		P2P: config.P2PConfig{
			ListenAddress: "/ip4/127.0.0.1/tcp/9001",
		},
	}, key1, proxy.NewLocalClientCreator(app), &tmtypes.GenesisDoc{ChainID: "test"}, log.TestingLogger())
	require.NoError(err)
	require.NotNil(node1)

	node2, err := node.NewNode(context.Background(), config.NodeConfig{
		DALayer: "mock",
		P2P: config.P2PConfig{
			ListenAddress: "/ip4/127.0.0.1/tcp/9002",
			Seeds:         "/ip4/127.0.0.1/tcp/9001/p2p/" + id1.Pretty(),
		},
	}, key2, proxy.NewLocalClientCreator(app), &tmtypes.GenesisDoc{ChainID: "test"}, log.TestingLogger())
	require.NoError(err)
	require.NotNil(node1)

	err = node1.Start()
	require.NoError(err)

	err = node2.Start()
	require.NoError(err)

	time.Sleep(1 * time.Second)

	ctx, cancel := context.WithTimeout(context.Background(), 3*time.Second)
	defer cancel()

	local := NewClient(node1)
	require.NotNil(local)

	// broadcast the bad Tx, this should not be propogated or added to the local mempool
	resp, err := local.BroadcastTxSync(ctx, []byte("bad"))
	assert.NoError(err)
	assert.NotNil(resp)
	// broadcast the good Tx, this should be propogated and added to the local mempool
	resp, err = local.BroadcastTxSync(ctx, []byte("good"))
	assert.NoError(err)
	assert.NotNil(resp)
	// broadcast the good Tx again in the same block, this should not be propogated and
	// added to the local mempool
	resp, err = local.BroadcastTxSync(ctx, []byte("good"))
	assert.Error(err)
	assert.Nil(resp)

	txAvailable := node2.Mempool.TxsAvailable()
	select {
	case <-txAvailable:
	case <-ctx.Done():
	}

	assert.Equal(node2.Mempool.TxsBytes(), int64(len("good")))
}<|MERGE_RESOLUTION|>--- conflicted
+++ resolved
@@ -260,8 +260,6 @@
 	mockApp.On("Commit", mock.Anything).Return(abci.ResponseCommit{})
 
 	heights := []int64{1, 2, 3, 4, 5, 6, 7, 8, 9, 10}
-<<<<<<< HEAD
-=======
 	for _, h := range heights {
 		block := getRandomBlock(uint64(h), 5)
 		err := rpc.node.Store.SaveBlock(block, &types.Commit{
@@ -270,7 +268,6 @@
 		})
 		require.NoError(err)
 	}
->>>>>>> 566d7287
 	indexBlocks(t, rpc, heights)
 
 	tests := []struct {
@@ -309,10 +306,7 @@
 			result, err := rpc.BlockSearch(context.Background(), test.query, &test.page, &test.perPage, test.orderBy)
 			require.NoError(err)
 			assert.Equal(test.totalCount, result.TotalCount)
-<<<<<<< HEAD
-=======
 			assert.Len(result.Blocks, test.perPage)
->>>>>>> 566d7287
 		})
 
 	}
