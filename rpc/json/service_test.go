--- conflicted
+++ resolved
@@ -21,16 +21,12 @@
 	rpcclient "github.com/cometbft/cometbft/rpc/client"
 	cmtypes "github.com/cometbft/cometbft/types"
 	"github.com/gorilla/rpc/v2/json2"
-<<<<<<< HEAD
 	"github.com/libp2p/go-libp2p/core/crypto"
 
 	"github.com/rollkit/rollkit/config"
 	"github.com/rollkit/rollkit/conv"
 	"github.com/rollkit/rollkit/mocks"
 	"github.com/rollkit/rollkit/node"
-=======
-	"github.com/tendermint/tendermint/libs/log"
->>>>>>> 4c951e48
 )
 
 func TestHandlerMapping(t *testing.T) {
@@ -269,53 +265,4 @@
 	assert.NoError(json.Unmarshal(resp.Body.Bytes(), &jsonResp))
 	require.NotNil(jsonResp.Error)
 	assert.Contains(jsonResp.Error.Message, "subscription not found")
-<<<<<<< HEAD
-}
-
-// copied from rpc
-func getRPC(t *testing.T) (*mocks.Application, rpcclient.Client) {
-	t.Helper()
-	require := require.New(t)
-	app := &mocks.Application{}
-	app.On("InitChain", mock.Anything).Return(abci.ResponseInitChain{})
-	app.On("BeginBlock", mock.Anything).Return(abci.ResponseBeginBlock{})
-	app.On("EndBlock", mock.Anything).Return(abci.ResponseEndBlock{})
-	app.On("Commit", mock.Anything).Return(abci.ResponseCommit{})
-	app.On("GetAppHash", mock.Anything).Return(abci.ResponseGetAppHash{})
-	app.On("GenerateFraudProof", mock.Anything).Return(abci.ResponseGenerateFraudProof{})
-	app.On("CheckTx", mock.Anything).Return(abci.ResponseCheckTx{
-		GasWanted: 1000,
-		GasUsed:   1000,
-	})
-	app.On("Info", mock.Anything).Return(abci.ResponseInfo{
-		Data:             "mock",
-		Version:          "mock",
-		AppVersion:       123,
-		LastBlockHeight:  345,
-		LastBlockAppHash: nil,
-	})
-	key, _, _ := crypto.GenerateEd25519Key(rand.Reader)
-	validatorKey := ed25519.GenPrivKey()
-	nodeKey := &p2p.NodeKey{
-		PrivKey: validatorKey,
-	}
-	signingKey, _ := conv.GetNodeKey(nodeKey)
-	pubKey := validatorKey.PubKey()
-
-	genesisValidators := []cmtypes.GenesisValidator{
-		{Address: pubKey.Address(), PubKey: pubKey, Power: int64(100), Name: "gen #1"},
-	}
-	n, err := node.NewNode(context.Background(), config.NodeConfig{Aggregator: true, DALayer: "mock", BlockManagerConfig: config.BlockManagerConfig{BlockTime: 1 * time.Second}, Light: false}, key, signingKey, proxy.NewLocalClientCreator(app), &cmtypes.GenesisDoc{ChainID: "test", Validators: genesisValidators}, log.TestingLogger())
-	require.NoError(err)
-	require.NotNil(n)
-
-	err = n.Start()
-	require.NoError(err)
-
-	local := n.GetClient()
-	require.NotNil(local)
-
-	return app, local
-=======
->>>>>>> 4c951e48
 }