--- conflicted
+++ resolved
@@ -15,13 +15,6 @@
    2. For the DA layer, local-da can be built and run from the `rollkit/da/cmd/local-da` directory.
 
 2. Build the sequencer:
-<<<<<<< HEAD
-
-```bash
-go build -o evm-single ./cmd/
-```
-=======
->>>>>>> 6b8fd4f7
 
   ```bash
   go build -o evm-single .
@@ -29,7 +22,6 @@
   
 3. Initialize the sequencer:
 
-<<<<<<< HEAD
 ```bash
 ./evm-single init --rollkit.node.aggregator=true --rollkit.signer.passphrase secret
 ```
@@ -44,22 +36,6 @@
   --rollkit.node.aggregator=true \
   --rollkit.signer.passphrase secret
 ```
-=======
-  ```bash
-  ./evm-single init --rollkit.node.aggregator=true --rollkit.signer.passphrase secret
-  ```
-
-4. Start the sequencer:
-
-  ```bash
-  ./evm-single start \
-    --evm.jwt-secret $(cat <path_to>/go-execution-evm/docker/jwttoken/jwt.hex) \
-    --evm.genesis-hash 0x0a962a0d163416829894c89cb604ae422323bcdf02d7ea08b94d68d3e026a380 \
-    --rollkit.node.block_time 1s \
-    --rollkit.node.aggregator=true \
-    --rollkit.signer.passphrase secret
-  ```
->>>>>>> 6b8fd4f7
 
 Note: Replace `<path_to>` with the actual path to your go-execution-evm repository.
 
@@ -71,4 +47,4 @@
 - `--rollkit.signer.passphrase`: Passphrase for the signer
 - `--evm.jwt-secret`: JWT secret for EVM communication
 - `--evm.genesis-hash`: Genesis hash of the EVM chain
-- `--rollkit.node.block_time`: Block time for the Rollkit node+- `--rollkit.node.block_time`: Block time for the Rollkit node 