--- conflicted
+++ resolved
@@ -5,12 +5,9 @@
 	"errors"
 	"fmt"
 	"net"
-<<<<<<< HEAD
-=======
 	"net/url"
 	"os"
 	"path/filepath"
->>>>>>> a9f33917
 	"reflect"
 	"testing"
 	"time"
@@ -205,65 +202,6 @@
 	return m.Server.Stop(ctx)
 }
 
-<<<<<<< HEAD
-=======
-func TestStartMockDAServJSONRPC(t *testing.T) {
-	tests := []struct {
-		name          string
-		daAddress     string
-		mockServerErr error
-		expectedErr   error
-	}{
-		{
-			name:          "Success",
-			daAddress:     "http://localhost:26657",
-			mockServerErr: nil,
-			expectedErr:   nil,
-		},
-		{
-			name:          "Invalid URL",
-			daAddress:     "://invalid",
-			mockServerErr: nil,
-			expectedErr:   &url.Error{},
-		},
-		{
-			name:          "Server Already Running",
-			daAddress:     "http://localhost:26657",
-			mockServerErr: syscall.EADDRINUSE,
-			expectedErr:   errDAServerAlreadyRunning,
-		},
-		{
-			name:          "Other Server Error",
-			daAddress:     "http://localhost:26657",
-			mockServerErr: errors.New("other error"),
-			expectedErr:   errors.New("other error"),
-		},
-	}
-
-	for _, tt := range tests {
-		t.Run(tt.name, func(t *testing.T) {
-			newServerFunc := func(hostname, port string, da da.DA) *proxy.Server {
-				mockServer := &MockServer{
-					Server: proxy.NewServer(hostname, port, da),
-				}
-				return mockServer.Server
-			}
-
-			srv, err := tryStartMockDAServJSONRPC(context.Background(), tt.daAddress, newServerFunc)
-
-			if tt.expectedErr != nil {
-				assert.Error(t, err)
-				assert.IsType(t, tt.expectedErr, err)
-				assert.Nil(t, srv)
-			} else {
-				assert.NoError(t, err)
-				assert.NotNil(t, srv)
-			}
-		})
-	}
-}
-
->>>>>>> a9f33917
 func TestStartMockSequencerServer(t *testing.T) {
 	tests := []struct {
 		name        string
