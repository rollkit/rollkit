--- conflicted
+++ resolved
@@ -119,7 +119,6 @@
 
 			kvExecutor := createDirectKVExecutor(ctx)
 			dummySequencer := coresequencer.NewDummySequencer()
-<<<<<<< HEAD
 
 			// Configure logger format if specified
 			logFormat := viper.GetString("log_format")
@@ -144,11 +143,8 @@
 				// Add trace information to the logger
 				logger = logger.With("trace", "true")
 			}
-
-=======
 			dummyDA := coreda.NewDummyDA(100_000)
 			dummyDALC := da.NewDAClient(dummyDA, nodeConfig.DA.GasPrice, nodeConfig.DA.GasMultiplier, []byte(nodeConfig.DA.Namespace), []byte(nodeConfig.DA.SubmitOptions), logger)
->>>>>>> 32a1bd9b
 			// create the rollkit node
 			rollnode, err := node.NewNode(
 				ctx,
