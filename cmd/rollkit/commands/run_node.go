package commands

import (
	"context"
	"errors"
	"fmt"
	"math/rand"
	"net"
	"net/url"
	"os"
	"syscall"
	"time"

	"cosmossdk.io/log"
	cmtcmd "github.com/cometbft/cometbft/cmd/cometbft/commands"
	cometconf "github.com/cometbft/cometbft/config"
	cometcli "github.com/cometbft/cometbft/libs/cli"
	cometos "github.com/cometbft/cometbft/libs/os"
	cometnode "github.com/cometbft/cometbft/node"
	cometp2p "github.com/cometbft/cometbft/p2p"
	cometprivval "github.com/cometbft/cometbft/privval"
	comettypes "github.com/cometbft/cometbft/types"
	comettime "github.com/cometbft/cometbft/types/time"
	"github.com/mitchellh/mapstructure"
	"github.com/spf13/cobra"
	"github.com/spf13/viper"
	"google.golang.org/grpc"

	"github.com/rollkit/go-da"
	proxy "github.com/rollkit/go-da/proxy/jsonrpc"
	goDATest "github.com/rollkit/go-da/test"
	execGRPC "github.com/rollkit/go-execution/proxy/grpc"
	execTest "github.com/rollkit/go-execution/test"
	execTypes "github.com/rollkit/go-execution/types"
	pb "github.com/rollkit/go-execution/types/pb/execution"
	seqGRPC "github.com/rollkit/go-sequencing/proxy/grpc"
	seqTest "github.com/rollkit/go-sequencing/test"
	coreexecutor "github.com/rollkit/rollkit/core/execution"
	coresequencer "github.com/rollkit/rollkit/core/sequencer"

	rollconf "github.com/rollkit/rollkit/config"
	coreda "github.com/rollkit/rollkit/core/da"
	"github.com/rollkit/rollkit/node"
	rolltypes "github.com/rollkit/rollkit/types"
)

var (
	// initialize the config with the cometBFT defaults
	config = cometconf.DefaultConfig()

	// initialize the rollkit node configuration
	nodeConfig = rollconf.DefaultNodeConfig

	// initialize the logger with the cometBFT defaults
	logger = log.NewLogger(os.Stdout)

	errDAServerAlreadyRunning  = errors.New("DA server already running")
	errSequencerAlreadyRunning = errors.New("sequencer already running")
	errExecutorAlreadyRunning  = errors.New("executor already running")
)

// NewRunNodeCmd returns the command that allows the CLI to start a node.
func NewRunNodeCmd() *cobra.Command {
	cmd := &cobra.Command{
		Use:     "start",
		Aliases: []string{"node", "run"},
		Short:   "Run the rollkit node",
		// PersistentPreRunE is used to parse the config and initial the config files
		PersistentPreRunE: func(cmd *cobra.Command, args []string) error {
			err := parseConfig(cmd)
			if err != nil {
				return err
			}

			// use aggregator by default if the flag is not specified explicitly
			if !cmd.Flags().Lookup("rollkit.aggregator").Changed {
				nodeConfig.Aggregator = true
			}

			// Update log format if the flag is set
			// if config.LogFormat == cometconf.LogFormatJSON {
			// 	logger = cometlog.NewTMJSONLogger(cometlog.NewSyncWriter(os.Stdout))
			// }

			// // Parse the log level
			// logger, err = cometflags.ParseLogLevel(config.LogLevel, logger, cometconf.DefaultLogLevel)
			// if err != nil {
			// 	return err
			// }

			// // Add tracing to the logger if the flag is set
			// if viper.GetBool(cometcli.TraceFlag) {
			// 	logger = cometlog.NewTracingLogger(logger)
			// }

			logger = logger.With("module", "main")

			// Initialize the config files
			return initFiles()
		},
		RunE: func(cmd *cobra.Command, args []string) error {
			genDocProvider := cometnode.DefaultGenesisDocProviderFunc(config)
			genDoc, err := genDocProvider()
			if err != nil {
				return err
			}
			nodeKey, err := cometp2p.LoadOrGenNodeKey(config.NodeKeyFile())
			if err != nil {
				return err
			}
			pval := cometprivval.LoadOrGenFilePV(config.PrivValidatorKeyFile(), config.PrivValidatorStateFile())
			p2pKey, err := rolltypes.GetNodeKey(nodeKey)
			if err != nil {
				return err
			}
			signingKey, err := rolltypes.GetNodeKey(&cometp2p.NodeKey{PrivKey: pval.Key.PrivKey})
			if err != nil {
				return err
			}

			// default to socket connections for remote clients
			if len(config.ABCI) == 0 {
				config.ABCI = "socket"
			}

			// get the node configuration
			rollconf.GetNodeConfig(&nodeConfig, config)
			if err := rollconf.TranslateAddresses(&nodeConfig); err != nil {
				return err
			}

			// initialize the metrics
			metrics := node.DefaultMetricsProvider(cometconf.DefaultInstrumentationConfig())

			// Try and launch a mock JSON RPC DA server if there is no DA server running.
			// Only start mock DA server if the user did not provide --rollkit.da_address
			var daSrv *proxy.Server = nil
			if !cmd.Flags().Lookup("rollkit.da_address").Changed {
				daSrv, err = tryStartMockDAServJSONRPC(cmd.Context(), nodeConfig.DAAddress, proxy.NewServer)
				if err != nil && !errors.Is(err, errDAServerAlreadyRunning) {
					return fmt.Errorf("failed to launch mock da server: %w", err)
				}
				// nolint:errcheck,gosec
				defer func() {
					if daSrv != nil {
						daSrv.Stop(cmd.Context())
					}
				}()
			}

			// Determine which rollupID to use. If the flag has been set we want to use that value and ensure that the chainID in the genesis doc matches.
			if cmd.Flags().Lookup(rollconf.FlagSequencerRollupID).Changed {
				genDoc.ChainID = nodeConfig.SequencerRollupID
			}
			sequencerRollupID := genDoc.ChainID
			// Try and launch a mock gRPC sequencer if there is no sequencer running.
			// Only start mock Sequencer if the user did not provide --rollkit.sequencer_address
			var seqSrv *grpc.Server = nil
			if !cmd.Flags().Lookup(rollconf.FlagSequencerAddress).Changed {
				seqSrv, err = tryStartMockSequencerServerGRPC(nodeConfig.SequencerAddress, sequencerRollupID)
				if err != nil && !errors.Is(err, errSequencerAlreadyRunning) {
					return fmt.Errorf("failed to launch mock sequencing server: %w", err)
				}
				// nolint:errcheck,gosec
				defer func() {
					if seqSrv != nil {
						seqSrv.Stop()
					}
				}()
			}

			// Try and launch a mock gRPC executor if there is no executor running.
			// Only start mock Executor if the user did not provide --rollkit.executor_address
			var execSrv *grpc.Server = nil
			if !cmd.Flags().Lookup("rollkit.executor_address").Changed {
				execSrv, err = tryStartMockExecutorServerGRPC(nodeConfig.ExecutorAddress)
				if err != nil && !errors.Is(err, errExecutorAlreadyRunning) {
					return fmt.Errorf("failed to launch mock executor server: %w", err)
				}
				// nolint:errcheck,gosec
				defer func() {
					if execSrv != nil {
						execSrv.Stop()
					}
				}()
			}

			logger.Info("Executor address", "address", nodeConfig.ExecutorAddress)

			// use noop proxy app by default
			if !cmd.Flags().Lookup("proxy_app").Changed {
				config.ProxyApp = "noop"
			}

			ctx, cancel := context.WithCancel(context.Background())
			defer cancel()

<<<<<<< HEAD
			dummyExecutor := node.NewDummyExecutor()
			dummySequencer := node.NewDummySequencer()
			dummyDA := coreda.NewDummyDA(100_000)

=======
			dummyExecutor := coreexecutor.NewDummyExecutor()
			dummySequencer := coresequencer.NewDummySequencer()
>>>>>>> 4e71351c
			// create the rollkit node
			rollnode, err := node.NewNode(
				ctx,
				nodeConfig,
				// THIS IS FOR TESTING ONLY
				dummyExecutor,
				dummySequencer,
				dummyDA,
				p2pKey,
				signingKey,
				genDoc,
				metrics,
				logger,
			)
			if err != nil {
				return fmt.Errorf("failed to create new rollkit node: %w", err)
			}

			// Start the node
			if err := rollnode.Start(ctx); err != nil {
				return fmt.Errorf("failed to start node: %w", err)
			}

			// TODO: Do rollkit nodes not have information about them? CometBFT has node.switch.NodeInfo()
			logger.Info("Started node")

			// Stop upon receiving SIGTERM or CTRL-C.
			cometos.TrapSignal(logger, func() {
				if rollnode.IsRunning() {
					if err := rollnode.Stop(ctx); err != nil {
						logger.Error("unable to stop the node", "error", err)
					}
				}
			})

			// Check if we are running in CI mode
			inCI, err := cmd.Flags().GetBool("ci")
			if err != nil {
				return err
			}
			if !inCI {
				// Block forever to force user to stop node
				select {}
			}

			// CI mode. Wait for 5s and then verify the node is running before calling stop node.
			time.Sleep(5 * time.Second)
			if !rollnode.IsRunning() {
				return fmt.Errorf("node is not running")
			}

			return rollnode.Stop(ctx)
		},
	}

	addNodeFlags(cmd)

	return cmd
}

// addNodeFlags exposes some common configuration options on the command-line
// These are exposed for convenience of commands embedding a rollkit node
func addNodeFlags(cmd *cobra.Command) {
	// Add cometBFT flags
	cmtcmd.AddNodeFlags(cmd)

	cmd.Flags().String("transport", config.ABCI, "specify abci transport (socket | grpc)")
	cmd.Flags().Bool("ci", false, "run node for ci testing")

	// Add Rollkit flags
	rollconf.AddFlags(cmd)
}

// tryStartMockDAServJSONRPC will try and start a mock JSONRPC server
func tryStartMockDAServJSONRPC(
	ctx context.Context,
	daAddress string,
	newServer func(string, string, da.DA) *proxy.Server,
) (*proxy.Server, error) {
	addr, err := url.Parse(daAddress)
	if err != nil {
		return nil, err
	}

	srv := newServer(addr.Hostname(), addr.Port(), goDATest.NewDummyDA())
	if err := srv.Start(ctx); err != nil {
		if errors.Is(err, syscall.EADDRINUSE) {
			logger.Info("DA server is already running", "address", daAddress)
			return nil, errDAServerAlreadyRunning
		}
		return nil, err
	}

	logger.Info("Starting mock DA server", "address", daAddress)

	return srv, nil
}

// tryStartMockSequencerServerGRPC will try and start a mock gRPC server with the given listenAddress.
func tryStartMockSequencerServerGRPC(listenAddress string, rollupId string) (*grpc.Server, error) {
	dummySeq := seqTest.NewDummySequencer([]byte(rollupId))
	server := seqGRPC.NewServer(dummySeq, dummySeq, dummySeq)
	lis, err := net.Listen("tcp", listenAddress)
	if err != nil {
		if errors.Is(err, syscall.EADDRINUSE) || errors.Is(err, syscall.EADDRNOTAVAIL) {
			logger.Info(errSequencerAlreadyRunning.Error(), "address", listenAddress)
			logger.Info("make sure your rollupID matches your sequencer", "rollupID", rollupId)
			return nil, errSequencerAlreadyRunning
		}
		return nil, err
	}
	go func() {
		_ = server.Serve(lis)
	}()
	logger.Info("Starting mock sequencer", "address", listenAddress, "rollupID", rollupId)
	return server, nil
}

// tryStartMockExecutorServerGRPC will try and start a mock gRPC executor server
func tryStartMockExecutorServerGRPC(listenAddress string) (*grpc.Server, error) {
	dummyExec := execTest.NewDummyExecutor()

	go func() {
		ticker := time.NewTicker(100 * time.Millisecond)
		defer ticker.Stop()
		i := 0
		for range ticker.C {
			dummyExec.InjectTx(execTypes.Tx{byte(3*i + 1), byte(3*i + 2), byte(3*i + 3)})
			i++
		}
	}()

	execServer := execGRPC.NewServer(dummyExec, nil)
	server := grpc.NewServer()
	pb.RegisterExecutionServiceServer(server, execServer)
	lis, err := net.Listen("tcp", listenAddress)
	if err != nil {
		if errors.Is(err, syscall.EADDRINUSE) {
			logger.Info("Executor server already running", "address", listenAddress)
			return nil, errExecutorAlreadyRunning
		}
		return nil, err
	}
	go func() {
		_ = server.Serve(lis)
	}()
	logger.Info("Starting mock executor", "address", listenAddress)
	return server, nil
}

// TODO (Ferret-san): modify so that it initiates files with rollkit configurations by default
// note that such a change would also require changing the cosmos-sdk
func initFiles() error {
	// Generate the private validator config files
	cometprivvalKeyFile := config.PrivValidatorKeyFile()
	cometprivvalStateFile := config.PrivValidatorStateFile()
	var pv *cometprivval.FilePV
	if cometos.FileExists(cometprivvalKeyFile) {
		pv = cometprivval.LoadFilePV(cometprivvalKeyFile, cometprivvalStateFile)
		logger.Info("Found private validator", "keyFile", cometprivvalKeyFile,
			"stateFile", cometprivvalStateFile)
	} else {
		pv = cometprivval.GenFilePV(cometprivvalKeyFile, cometprivvalStateFile)
		pv.Save()
		logger.Info("Generated private validator", "keyFile", cometprivvalKeyFile,
			"stateFile", cometprivvalStateFile)
	}

	// Generate the node key config files
	nodeKeyFile := config.NodeKeyFile()
	if cometos.FileExists(nodeKeyFile) {
		logger.Info("Found node key", "path", nodeKeyFile)
	} else {
		if _, err := cometp2p.LoadOrGenNodeKey(nodeKeyFile); err != nil {
			return err
		}
		logger.Info("Generated node key", "path", nodeKeyFile)
	}

	// Generate the genesis file
	genFile := config.GenesisFile()
	if cometos.FileExists(genFile) {
		logger.Info("Found genesis file", "path", genFile)
	} else {
		genDoc := comettypes.GenesisDoc{
			ChainID:         fmt.Sprintf("test-rollup-%08x", rand.Uint32()), //nolint:gosec
			GenesisTime:     comettime.Now(),
			ConsensusParams: comettypes.DefaultConsensusParams(),
		}
		pubKey, err := pv.GetPubKey()
		if err != nil {
			return fmt.Errorf("can't get pubkey: %w", err)
		}
		genDoc.Validators = []comettypes.GenesisValidator{{
			Address: pubKey.Address(),
			PubKey:  pubKey,
			Power:   1000,
			Name:    "Rollkit Sequencer",
		}}

		if err := genDoc.SaveAs(genFile); err != nil {
			return err
		}
		logger.Info("Generated genesis file", "path", genFile)
	}

	return nil
}

func parseConfig(cmd *cobra.Command) error {
	// Set the root directory for the config to the home directory
	home := os.Getenv("RKHOME")
	if home == "" {
		var err error
		home, err = cmd.Flags().GetString(cometcli.HomeFlag)
		if err != nil {
			return err
		}
	}
	config.RootDir = home

	// Validate the root directory
	cometconf.EnsureRoot(config.RootDir)

	// Validate the config
	if err := config.ValidateBasic(); err != nil {
		return fmt.Errorf("error in config file: %w", err)
	}

	// Parse the flags
	if err := parseFlags(cmd); err != nil {
		return err
	}

	return nil
}

func parseFlags(cmd *cobra.Command) error {
	v := viper.GetViper()
	if err := v.BindPFlags(cmd.Flags()); err != nil {
		return err
	}

	// unmarshal viper into config
	err := v.Unmarshal(&config, func(c *mapstructure.DecoderConfig) {
		c.TagName = "mapstructure"
		c.DecodeHook = mapstructure.ComposeDecodeHookFunc(
			mapstructure.StringToTimeDurationHookFunc(),
			mapstructure.StringToSliceHookFunc(","),
		)
	})
	if err != nil {
		return fmt.Errorf("unable to decode command flags into config: %w", err)
	}

	// special handling for the p2p external address, due to inconsistencies in mapstructure and flag name
	if cmd.Flags().Lookup("p2p.external-address").Changed {
		config.P2P.ExternalAddress = viper.GetString("p2p.external-address")
	}

	// handle rollkit node configuration
	if err := nodeConfig.GetViperConfig(v); err != nil {
		return fmt.Errorf("unable to decode command flags into nodeConfig: %w", err)
	}

	return nil
}<|MERGE_RESOLUTION|>--- conflicted
+++ resolved
@@ -195,15 +195,10 @@
 			ctx, cancel := context.WithCancel(context.Background())
 			defer cancel()
 
-<<<<<<< HEAD
-			dummyExecutor := node.NewDummyExecutor()
-			dummySequencer := node.NewDummySequencer()
 			dummyDA := coreda.NewDummyDA(100_000)
-
-=======
 			dummyExecutor := coreexecutor.NewDummyExecutor()
 			dummySequencer := coresequencer.NewDummySequencer()
->>>>>>> 4e71351c
+
 			// create the rollkit node
 			rollnode, err := node.NewNode(
 				ctx,
