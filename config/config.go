--- conflicted
+++ resolved
@@ -21,11 +21,8 @@
 	flagFraudProofs    = "rollkit.experimental_insecure_fraud_proofs"
 	flagLight          = "rollkit.light"
 	flagTrustedHash    = "rollkit.trusted_hash"
-<<<<<<< HEAD
 	flagForkChoiceRule = "rollkit.fork_choice_rule"
-=======
 	flagLazyAggregator = "rollkit.lazy_aggregator"
->>>>>>> 6387f163
 )
 
 // NodeConfig stores Rollkit node configuration.
@@ -93,11 +90,8 @@
 func AddFlags(cmd *cobra.Command) {
 	def := DefaultNodeConfig
 	cmd.Flags().Bool(flagAggregator, def.Aggregator, "run node in aggregator mode")
-<<<<<<< HEAD
 	cmd.Flags().String(flagForkChoiceRule, def.ForkChoiceRule, "Fork-choice rule / leader selection scheme")
-=======
 	cmd.Flags().Bool(flagLazyAggregator, def.LazyAggregator, "wait for transactions, don't build empty blocks")
->>>>>>> 6387f163
 	cmd.Flags().String(flagDALayer, def.DALayer, "Data Availability Layer Client name (mock or grpc")
 	cmd.Flags().String(flagDAConfig, def.DAConfig, "Data Availability Layer Client config")
 	cmd.Flags().Duration(flagBlockTime, def.BlockTime, "block time (for aggregator mode)")
