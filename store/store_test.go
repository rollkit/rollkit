package store

import (
	"context"
	"os"
	"testing"

	abcitypes "github.com/cometbft/cometbft/abci/types"
	cmstate "github.com/cometbft/cometbft/proto/tendermint/state"
	cmproto "github.com/cometbft/cometbft/proto/tendermint/types"
	ds "github.com/ipfs/go-datastore"

	"github.com/stretchr/testify/assert"
	"github.com/stretchr/testify/require"

	"github.com/rollkit/rollkit/types"
)

func TestStoreHeight(t *testing.T) {
	t.Parallel()
	cases := []struct {
		name     string
		blocks   []*types.Block
		expected uint64
	}{
		{"single block", []*types.Block{types.GetRandomBlock(1, 0)}, 1},
		{"two consecutive blocks", []*types.Block{
			types.GetRandomBlock(1, 0),
			types.GetRandomBlock(2, 0),
		}, 2},
		{"blocks out of order", []*types.Block{
			types.GetRandomBlock(2, 0),
			types.GetRandomBlock(3, 0),
			types.GetRandomBlock(1, 0),
		}, 3},
		{"with a gap", []*types.Block{
			types.GetRandomBlock(1, 0),
			types.GetRandomBlock(9, 0),
			types.GetRandomBlock(10, 0),
		}, 10},
	}
	ctx, cancel := context.WithCancel(context.Background())
	defer cancel()
	for _, c := range cases {
		t.Run(c.name, func(t *testing.T) {
			ds, _ := NewDefaultInMemoryKVStore()
			bstore := New(ctx, ds)
			assert.Equal(t, uint64(0), bstore.Height())

			for _, block := range c.blocks {
				err := bstore.SaveBlock(block, &types.Commit{})
				bstore.SetHeight(uint64(block.Height()))
				assert.NoError(t, err)
			}

			assert.Equal(t, c.expected, bstore.Height())
		})
	}
}

func TestStoreLoad(t *testing.T) {
	t.Parallel()
	cases := []struct {
		name   string
		blocks []*types.Block
	}{
		{"single block", []*types.Block{types.GetRandomBlock(1, 10)}},
		{"two consecutive blocks", []*types.Block{
			types.GetRandomBlock(1, 10),
			types.GetRandomBlock(2, 20),
		}},
		// TODO(tzdybal): this test needs extra handling because of lastCommits
		//{"blocks out of order", []*types.Block{
		//	getRandomBlock(2, 20),
		//	getRandomBlock(3, 30),
		//	getRandomBlock(4, 100),
		//	getRandomBlock(5, 10),
		//	getRandomBlock(1, 10),
		//}},
	}

	tmpDir, err := os.MkdirTemp("", "rollkit_test")
	require.NoError(t, err)
	defer func() {
		err := os.RemoveAll(tmpDir)
		if err != nil {
			t.Log("failed to remove temporary directory", err)
		}
	}()

	mKV, _ := NewDefaultInMemoryKVStore()
	dKV, _ := NewDefaultKVStore(tmpDir, "db", "test")
	ctx, cancel := context.WithCancel(context.Background())
	defer cancel()
	for _, kv := range []ds.TxnDatastore{mKV, dKV} {
		for _, c := range cases {
			t.Run(c.name, func(t *testing.T) {
				bstore := New(ctx, kv)

				lastCommit := &types.Commit{}
				for _, block := range c.blocks {
					commit := &types.Commit{}
					block.SignedHeader.Commit = *lastCommit
					block.SignedHeader.Validators = types.GetRandomValidatorSet()
					err := bstore.SaveBlock(block, commit)
					require.NoError(t, err)
					lastCommit = commit
				}

				for _, expected := range c.blocks {
<<<<<<< HEAD
					block, err := bstore.LoadBlock(uint64(expected.Height()))
					assert.NoError(t, err)
					assert.NotNil(t, block)
					assert.Equal(t, expected, block)

					commit, err := bstore.LoadCommit(uint64(expected.Height()))
					assert.NoError(t, err)
					assert.NotNil(t, commit)
=======
					block, err := bstore.GetBlock(uint64(expected.Height()))
					assert.NoError(err)
					assert.NotNil(block)
					assert.Equal(expected, block)

					commit, err := bstore.GetCommit(uint64(expected.Height()))
					assert.NoError(err)
					assert.NotNil(commit)
>>>>>>> 2437b3d2
				}
			})
		}
	}
}

func TestRestart(t *testing.T) {
	t.Parallel()

	validatorSet := types.GetRandomValidatorSet()

	ctx, cancel := context.WithCancel(context.Background())
	defer cancel()
	kv, _ := NewDefaultInMemoryKVStore()
	s1 := New(ctx, kv)
	expectedHeight := uint64(10)
	err := s1.UpdateState(types.State{
		LastBlockHeight: expectedHeight,
		NextValidators:  validatorSet,
		Validators:      validatorSet,
		LastValidators:  validatorSet,
	})
	assert.NoError(t, err)

	s2 := New(ctx, kv)
<<<<<<< HEAD
	_, err = s2.LoadState()
	assert.NoError(t, err)
=======
	_, err = s2.GetState()
	assert.NoError(err)
>>>>>>> 2437b3d2

	assert.Equal(t, expectedHeight, s2.Height())
}

func TestBlockResponses(t *testing.T) {
	t.Parallel()

	ctx, cancel := context.WithCancel(context.Background())
	defer cancel()
	kv, _ := NewDefaultInMemoryKVStore()
	s := New(ctx, kv)

	expected := &cmstate.ABCIResponses{
		BeginBlock: &abcitypes.ResponseBeginBlock{
			Events: []abcitypes.Event{{
				Type: "test",
				Attributes: []abcitypes.EventAttribute{{
					Key:   string("foo"),
					Value: string("bar"),
					Index: false,
				}},
			}},
		},
		DeliverTxs: nil,
		EndBlock: &abcitypes.ResponseEndBlock{
			ValidatorUpdates: nil,
			ConsensusParamUpdates: &cmproto.ConsensusParams{
				Block: &cmproto.BlockParams{
					MaxBytes: 12345,
					MaxGas:   678909876,
				},
			},
		},
	}

	err := s.SaveBlockResponses(1, expected)
	assert.NoError(t, err)

<<<<<<< HEAD
	resp, err := s.LoadBlockResponses(123)
	assert.Error(t, err)
	assert.Nil(t, resp)

	resp, err = s.LoadBlockResponses(1)
	assert.NoError(t, err)
	assert.NotNil(t, resp)
	assert.Equal(t, expected, resp)
=======
	resp, err := s.GetBlockResponses(123)
	assert.Error(err)
	assert.Nil(resp)

	resp, err = s.GetBlockResponses(1)
	assert.NoError(err)
	assert.NotNil(resp)
	assert.Equal(expected, resp)
>>>>>>> 2437b3d2
}<|MERGE_RESOLUTION|>--- conflicted
+++ resolved
@@ -108,25 +108,10 @@
 				}
 
 				for _, expected := range c.blocks {
-<<<<<<< HEAD
-					block, err := bstore.LoadBlock(uint64(expected.Height()))
+					block, err := bstore.GetBlock(uint64(expected.Height()))
 					assert.NoError(t, err)
 					assert.NotNil(t, block)
 					assert.Equal(t, expected, block)
-
-					commit, err := bstore.LoadCommit(uint64(expected.Height()))
-					assert.NoError(t, err)
-					assert.NotNil(t, commit)
-=======
-					block, err := bstore.GetBlock(uint64(expected.Height()))
-					assert.NoError(err)
-					assert.NotNil(block)
-					assert.Equal(expected, block)
-
-					commit, err := bstore.GetCommit(uint64(expected.Height()))
-					assert.NoError(err)
-					assert.NotNil(commit)
->>>>>>> 2437b3d2
 				}
 			})
 		}
@@ -152,14 +137,8 @@
 	assert.NoError(t, err)
 
 	s2 := New(ctx, kv)
-<<<<<<< HEAD
-	_, err = s2.LoadState()
+	_, err = s2.GetState()
 	assert.NoError(t, err)
-=======
-	_, err = s2.GetState()
-	assert.NoError(err)
->>>>>>> 2437b3d2
-
 	assert.Equal(t, expectedHeight, s2.Height())
 }
 
@@ -197,23 +176,12 @@
 	err := s.SaveBlockResponses(1, expected)
 	assert.NoError(t, err)
 
-<<<<<<< HEAD
-	resp, err := s.LoadBlockResponses(123)
+	resp, err := s.GetBlockResponses(123)
 	assert.Error(t, err)
 	assert.Nil(t, resp)
-
-	resp, err = s.LoadBlockResponses(1)
+  
+	resp, err = s.GetBlockResponses(1)
 	assert.NoError(t, err)
 	assert.NotNil(t, resp)
 	assert.Equal(t, expected, resp)
-=======
-	resp, err := s.GetBlockResponses(123)
-	assert.Error(err)
-	assert.Nil(resp)
-
-	resp, err = s.GetBlockResponses(1)
-	assert.NoError(err)
-	assert.NotNil(resp)
-	assert.Equal(expected, resp)
->>>>>>> 2437b3d2
 }