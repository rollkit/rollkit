--- conflicted
+++ resolved
@@ -1,14 +1,6 @@
 package store
 
 import (
-<<<<<<< HEAD
-	"math/rand"
-
-	"github.com/cometbft/cometbft/crypto/ed25519"
-	tmtypes "github.com/cometbft/cometbft/types"
-
-=======
->>>>>>> f9d5e7b6
 	"github.com/rollkit/rollkit/types"
 )
 
@@ -35,29 +27,4 @@
 	}
 
 	return block
-<<<<<<< HEAD
-}
-
-func getRandomTx() types.Tx {
-	size := rand.Int()%100 + 100 //nolint:gosec
-	return types.Tx(getRandomBytes(size))
-}
-
-func getRandomBytes(n int) []byte {
-	data := make([]byte, n)
-	_, _ = rand.Read(data) //nolint:gosec,staticcheck
-	return data
-}
-
-// TODO(tzdybal): extract to some common place
-func getRandomValidatorSet() *tmtypes.ValidatorSet {
-	pubKey := ed25519.GenPrivKey().PubKey()
-	return &tmtypes.ValidatorSet{
-		Proposer: &tmtypes.Validator{PubKey: pubKey, Address: pubKey.Address()},
-		Validators: []*tmtypes.Validator{
-			{PubKey: pubKey, Address: pubKey.Address()},
-		},
-	}
-=======
->>>>>>> f9d5e7b6
 }