package node

import (
	"context"
	"encoding/base64"
	"encoding/json"
	"errors"
	"fmt"
	"net/http"
	"time"

	"cosmossdk.io/log"
	cmtypes "github.com/cometbft/cometbft/types"
	ds "github.com/ipfs/go-datastore"
	ktds "github.com/ipfs/go-datastore/keytransform"
	"github.com/libp2p/go-libp2p/core/crypto"
	"github.com/prometheus/client_golang/prometheus"
	"github.com/prometheus/client_golang/prometheus/promhttp"

	"github.com/rollkit/rollkit/block"
	"github.com/rollkit/rollkit/config"
	coreda "github.com/rollkit/rollkit/core/da"
	coreexecutor "github.com/rollkit/rollkit/core/execution"
	coresequencer "github.com/rollkit/rollkit/core/sequencer"
	"github.com/rollkit/rollkit/p2p"
	"github.com/rollkit/rollkit/pkg/service"
	"github.com/rollkit/rollkit/store"
)

// prefixes used in KV store to separate main node data from DALC data
var (
	mainPrefix = "0"
)

const (
	// genesisChunkSize is the maximum size, in bytes, of each
	// chunk in the genesis structure for the chunked API
	genesisChunkSize = 16 * 1024 * 1024 // 16 MiB
)

var _ Node = &FullNode{}

// FullNode represents a client node in Rollkit network.
// It connects all the components and orchestrates their work.
type FullNode struct {
	service.BaseService

	genesis *cmtypes.GenesisDoc
	// cache of chunked genesis data.
	genChunks []string

	nodeConfig config.NodeConfig

	dalc         coreda.Client
	p2pClient    *p2p.Client
	hSyncService *block.HeaderSyncService
	dSyncService *block.DataSyncService
	Store        store.Store
	blockManager *block.Manager

	// Preserves cometBFT compatibility
	prometheusSrv *http.Server
}

// newFullNode creates a new Rollkit full node.
func newFullNode(
	ctx context.Context,
	nodeConfig config.NodeConfig,
	p2pKey crypto.PrivKey,
	signingKey crypto.PrivKey,
	genesis *cmtypes.GenesisDoc,
	exec coreexecutor.Executor,
	sequencer coresequencer.Sequencer,
<<<<<<< HEAD
	da coreda.DA,
=======
	dac coreda.Client,
>>>>>>> 104787ba
	metricsProvider MetricsProvider,
	logger log.Logger,
) (fn *FullNode, err error) {
	seqMetrics, p2pMetrics := metricsProvider(genesis.ChainID)

	baseKV, err := initBaseKV(nodeConfig, logger)
	if err != nil {
		return nil, err
	}

<<<<<<< HEAD
	dalc, err := initDALC(da, nodeConfig, logger)
	if err != nil {
		return nil, err
	}

=======
>>>>>>> 104787ba
	p2pClient, err := p2p.NewClient(nodeConfig.P2P, p2pKey, genesis.ChainID, baseKV, logger.With("module", "p2p"), p2pMetrics)
	if err != nil {
		return nil, err
	}

	mainKV := newPrefixKV(baseKV, mainPrefix)
	headerSyncService, err := initHeaderSyncService(mainKV, nodeConfig, genesis, p2pClient, logger)
	if err != nil {
		return nil, err
	}

	dataSyncService, err := initDataSyncService(mainKV, nodeConfig, genesis, p2pClient, logger)
	if err != nil {
		return nil, err
	}

	store := store.New(mainKV)

	blockManager, err := initBlockManager(
		ctx,
		signingKey,
		exec,
		nodeConfig,
		genesis,
		store,
		sequencer,
		dac,
		logger,
		headerSyncService,
		dataSyncService,
		seqMetrics,
		nodeConfig.DAGasPrice,
		nodeConfig.DAGasMultiplier,
	)
	if err != nil {
		return nil, err
	}

	node := &FullNode{
		genesis:      genesis,
		nodeConfig:   nodeConfig,
		p2pClient:    p2pClient,
		blockManager: blockManager,
		dalc:         dac,
		Store:        store,
		hSyncService: headerSyncService,
		dSyncService: dataSyncService,
	}

	node.BaseService = *service.NewBaseService(logger, "Node", node)

	return node, nil
}

// initBaseKV initializes the base key-value store.
func initBaseKV(nodeConfig config.NodeConfig, logger log.Logger) (ds.Batching, error) {
	if nodeConfig.RootDir == "" && nodeConfig.DBPath == "" { // this is used for testing
		logger.Info("WARNING: working in in-memory mode")
		return store.NewDefaultInMemoryKVStore()
	}
	return store.NewDefaultKVStore(nodeConfig.RootDir, nodeConfig.DBPath, "rollkit")
}

<<<<<<< HEAD
func initDALC(dac coreda.DA, nodeConfig config.NodeConfig, logger log.Logger) (*da.DAClient, error) {
	namespace := make([]byte, len(nodeConfig.DANamespace)/2)
	_, err := hex.Decode(namespace, []byte(nodeConfig.DANamespace))
	if err != nil {
		return nil, fmt.Errorf("error decoding namespace: %w", err)
	}

	if nodeConfig.DAGasMultiplier < 0 {
		return nil, fmt.Errorf("gas multiplier must be greater than or equal to zero")
	}

	var submitOpts []byte
	if nodeConfig.DASubmitOptions != "" {
		submitOpts = []byte(nodeConfig.DASubmitOptions)
	}

	return da.NewDAClient(dac, nodeConfig.DAGasPrice, nodeConfig.DAGasMultiplier,
		namespace, logger.With("module", "da_client"), submitOpts), nil
}

=======
>>>>>>> 104787ba
func initHeaderSyncService(
	mainKV ds.Batching,
	nodeConfig config.NodeConfig,
	genesis *cmtypes.GenesisDoc,
	p2pClient *p2p.Client,
	logger log.Logger,
) (*block.HeaderSyncService, error) {
	headerSyncService, err := block.NewHeaderSyncService(mainKV, nodeConfig, genesis, p2pClient, logger.With("module", "HeaderSyncService"))
	if err != nil {
		return nil, fmt.Errorf("error while initializing HeaderSyncService: %w", err)
	}
	return headerSyncService, nil
}

func initDataSyncService(
	mainKV ds.Batching,
	nodeConfig config.NodeConfig,
	genesis *cmtypes.GenesisDoc,
	p2pClient *p2p.Client,
	logger log.Logger,
) (*block.DataSyncService, error) {
	dataSyncService, err := block.NewDataSyncService(mainKV, nodeConfig, genesis, p2pClient, logger.With("module", "DataSyncService"))
	if err != nil {
		return nil, fmt.Errorf("error while initializing DataSyncService: %w", err)
	}
	return dataSyncService, nil
}

// initBlockManager initializes the block manager.
// It requires:
// - signingKey: the private key of the validator
// - nodeConfig: the node configuration
// - genesis: the genesis document
// - store: the store
// - seqClient: the sequencing client
// - dalc: the DA client

func initBlockManager(
	ctx context.Context,
	signingKey crypto.PrivKey,
	exec coreexecutor.Executor,
	nodeConfig config.NodeConfig,
	genesis *cmtypes.GenesisDoc,
	store store.Store,
	sequencer coresequencer.Sequencer,
	dalc coreda.Client,
	logger log.Logger,
	headerSyncService *block.HeaderSyncService,
	dataSyncService *block.DataSyncService,
	seqMetrics *block.Metrics,
	gasPrice float64,
	gasMultiplier float64,
) (*block.Manager, error) {

	logger.Debug("Proposer address", "address", genesis.Validators[0].Address.Bytes())

	rollGen := &block.RollkitGenesis{
		GenesisTime:     genesis.GenesisTime,
		InitialHeight:   uint64(genesis.InitialHeight),
		ChainID:         genesis.ChainID,
		ProposerAddress: genesis.Validators[0].Address.Bytes(),
	}
	blockManager, err := block.NewManager(
		ctx,
		signingKey,
		nodeConfig.BlockManagerConfig,
		rollGen,
		store,
		exec,
		sequencer,
		dalc,
		logger.With("module", "BlockManager"),
		headerSyncService.Store(),
		dataSyncService.Store(),
		seqMetrics,
		gasPrice,
		gasMultiplier,
	)
	if err != nil {
		return nil, fmt.Errorf("error while initializing BlockManager: %w", err)
	}
	return blockManager, nil
}

// initGenesisChunks creates a chunked format of the genesis document to make it easier to
// iterate through larger genesis structures.
func (n *FullNode) initGenesisChunks() error {
	if n.genChunks != nil {
		return nil
	}

	if n.genesis == nil {
		return nil
	}

	data, err := json.Marshal(n.genesis)
	if err != nil {
		return err
	}

	for i := 0; i < len(data); i += genesisChunkSize {
		end := i + genesisChunkSize

		if end > len(data) {
			end = len(data)
		}

		n.genChunks = append(n.genChunks, base64.StdEncoding.EncodeToString(data[i:end]))
	}

	return nil
}

func (n *FullNode) headerPublishLoop(ctx context.Context) {
	for {
		select {
		case signedHeader := <-n.blockManager.HeaderCh:
			err := n.hSyncService.WriteToStoreAndBroadcast(ctx, signedHeader)
			if err != nil {
				// failed to init or start headerstore
				n.Logger.Error(err.Error())
				return
			}
		case <-ctx.Done():
			return
		}
	}
}

func (n *FullNode) dataPublishLoop(ctx context.Context) {
	for {
		select {
		case data := <-n.blockManager.DataCh:
			err := n.dSyncService.WriteToStoreAndBroadcast(ctx, data)
			if err != nil {
				// failed to init or start blockstore
				n.Logger.Error(err.Error())
				return
			}
		case <-ctx.Done():
			return
		}
	}
}

// startPrometheusServer starts a Prometheus HTTP server, listening for metrics
// collectors on addr.
func (n *FullNode) startPrometheusServer() *http.Server {
	srv := &http.Server{
		Addr: n.nodeConfig.Instrumentation.PrometheusListenAddr,
		Handler: promhttp.InstrumentMetricHandler(
			prometheus.DefaultRegisterer, promhttp.HandlerFor(
				prometheus.DefaultGatherer,
				promhttp.HandlerOpts{MaxRequestsInFlight: n.nodeConfig.Instrumentation.MaxOpenConnections},
			),
		),
		ReadHeaderTimeout: readHeaderTimeout,
	}
	go func() {
		if err := srv.ListenAndServe(); err != http.ErrServerClosed {
			// Error starting or closing listener:
			n.Logger.Error("Prometheus HTTP server ListenAndServe", "err", err)
		}
	}()
	return srv
}

// Run implements the Service interface.
// It starts all subservices and manages the node's lifecycle.
func (n *FullNode) Run(ctx context.Context) error {
	// begin prometheus metrics gathering if it is enabled
	if n.nodeConfig.Instrumentation != nil && n.nodeConfig.Instrumentation.IsPrometheusEnabled() {
		n.prometheusSrv = n.startPrometheusServer()
	}
	n.Logger.Info("starting P2P client")
	err := n.p2pClient.Start(ctx)
	if err != nil {
		return fmt.Errorf("error while starting P2P client: %w", err)
	}

	if err = n.hSyncService.Start(ctx); err != nil {
		return fmt.Errorf("error while starting header sync service: %w", err)
	}

	if err = n.dSyncService.Start(ctx); err != nil {
		return fmt.Errorf("error while starting data sync service: %w", err)
	}

	if n.nodeConfig.Aggregator {
		n.Logger.Info("working in aggregator mode", "block time", n.nodeConfig.BlockTime)

		go n.blockManager.BatchRetrieveLoop(ctx)
		go n.blockManager.AggregationLoop(ctx)
		go n.blockManager.HeaderSubmissionLoop(ctx)
		go n.headerPublishLoop(ctx)
		go n.dataPublishLoop(ctx)
	} else {
		go n.blockManager.RetrieveLoop(ctx)
		go n.blockManager.HeaderStoreRetrieveLoop(ctx)
		go n.blockManager.DataStoreRetrieveLoop(ctx)
		go n.blockManager.SyncLoop(ctx)
	}

	// Block until context is canceled
	<-ctx.Done()

	// Perform cleanup
	n.Logger.Info("halting full node...")
	n.Logger.Info("shutting down full node sub services...")

	err = errors.Join(
		n.p2pClient.Close(),
		n.hSyncService.Stop(ctx),
		n.dSyncService.Stop(ctx),
	)

	if n.prometheusSrv != nil {
		// Use a timeout context to ensure shutdown doesn't hang
		shutdownCtx, cancel := context.WithTimeout(context.Background(), 2*time.Second)
		defer cancel()
		err = errors.Join(err, n.prometheusSrv.Shutdown(shutdownCtx))
	}

	err = errors.Join(err, n.Store.Close())
	if err != nil {
		n.Logger.Error("errors while stopping node:", "errors", err)
	}

	return ctx.Err()
}

// GetGenesis returns entire genesis doc.
func (n *FullNode) GetGenesis() *cmtypes.GenesisDoc {
	return n.genesis
}

// GetGenesisChunks returns chunked version of genesis.
func (n *FullNode) GetGenesisChunks() ([]string, error) {
	err := n.initGenesisChunks()
	if err != nil {
		return nil, err
	}
	return n.genChunks, err
}

// SetLogger sets the logger used by node.
func (n *FullNode) SetLogger(logger log.Logger) {
	n.Logger = logger
}

// GetLogger returns logger.
func (n *FullNode) GetLogger() log.Logger {
	return n.Logger
}

func newPrefixKV(kvStore ds.Batching, prefix string) ds.Batching {
	return (ktds.Wrap(kvStore, ktds.PrefixTransform{Prefix: ds.NewKey(prefix)}).Children()[0]).(ds.Batching)
}<|MERGE_RESOLUTION|>--- conflicted
+++ resolved
@@ -71,11 +71,7 @@
 	genesis *cmtypes.GenesisDoc,
 	exec coreexecutor.Executor,
 	sequencer coresequencer.Sequencer,
-<<<<<<< HEAD
-	da coreda.DA,
-=======
 	dac coreda.Client,
->>>>>>> 104787ba
 	metricsProvider MetricsProvider,
 	logger log.Logger,
 ) (fn *FullNode, err error) {
@@ -86,14 +82,6 @@
 		return nil, err
 	}
 
-<<<<<<< HEAD
-	dalc, err := initDALC(da, nodeConfig, logger)
-	if err != nil {
-		return nil, err
-	}
-
-=======
->>>>>>> 104787ba
 	p2pClient, err := p2p.NewClient(nodeConfig.P2P, p2pKey, genesis.ChainID, baseKV, logger.With("module", "p2p"), p2pMetrics)
 	if err != nil {
 		return nil, err
@@ -157,29 +145,6 @@
 	return store.NewDefaultKVStore(nodeConfig.RootDir, nodeConfig.DBPath, "rollkit")
 }
 
-<<<<<<< HEAD
-func initDALC(dac coreda.DA, nodeConfig config.NodeConfig, logger log.Logger) (*da.DAClient, error) {
-	namespace := make([]byte, len(nodeConfig.DANamespace)/2)
-	_, err := hex.Decode(namespace, []byte(nodeConfig.DANamespace))
-	if err != nil {
-		return nil, fmt.Errorf("error decoding namespace: %w", err)
-	}
-
-	if nodeConfig.DAGasMultiplier < 0 {
-		return nil, fmt.Errorf("gas multiplier must be greater than or equal to zero")
-	}
-
-	var submitOpts []byte
-	if nodeConfig.DASubmitOptions != "" {
-		submitOpts = []byte(nodeConfig.DASubmitOptions)
-	}
-
-	return da.NewDAClient(dac, nodeConfig.DAGasPrice, nodeConfig.DAGasMultiplier,
-		namespace, logger.With("module", "da_client"), submitOpts), nil
-}
-
-=======
->>>>>>> 104787ba
 func initHeaderSyncService(
 	mainKV ds.Batching,
 	nodeConfig config.NodeConfig,
