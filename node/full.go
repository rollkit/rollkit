--- conflicted
+++ resolved
@@ -146,7 +146,6 @@
 	return store.NewDefaultKVStore(nodeConfig.RootDir, nodeConfig.DBPath, "rollkit")
 }
 
-<<<<<<< HEAD
 func initHeaderSyncService(
 	mainKV ds.Batching,
 	nodeConfig config.Config,
@@ -155,44 +154,6 @@
 	logger log.Logger,
 ) (*sync.HeaderSyncService, error) {
 	headerSyncService, err := sync.NewHeaderSyncService(mainKV, nodeConfig, genesis, p2pClient, logger.With("module", "HeaderSyncService"))
-=======
-func initDALC(nodeConfig config.NodeConfig, logger log.Logger) (*da.DAClient, error) {
-	namespace := make([]byte, len(nodeConfig.DANamespace)/2)
-	_, err := hex.Decode(namespace, []byte(nodeConfig.DANamespace))
-	if err != nil {
-		return nil, fmt.Errorf("error decoding namespace: %w", err)
-	}
-
-	if nodeConfig.DAGasMultiplier < 0 {
-		return nil, errors.New("gas multiplier must be greater than or equal to zero")
-	}
-
-	client, err := proxyda.NewClient(nodeConfig.DAAddress, nodeConfig.DAAuthToken)
-	if err != nil {
-		return nil, fmt.Errorf("error while establishing connection to DA layer: %w", err)
-	}
-
-	var submitOpts []byte
-	if nodeConfig.DASubmitOptions != "" {
-		submitOpts = []byte(nodeConfig.DASubmitOptions)
-	}
-	return da.NewDAClient(client, nodeConfig.DAGasPrice, nodeConfig.DAGasMultiplier,
-		namespace, submitOpts, logger.With("module", "da_client")), nil
-}
-
-func initMempool(proxyApp proxy.AppConns, memplMetrics *mempool.Metrics) *mempool.CListMempool {
-	mempool := mempool.NewCListMempool(llcfg.DefaultMempoolConfig(), proxyApp.Mempool(), 0, mempool.WithMetrics(memplMetrics))
-	mempool.EnableTxsAvailable()
-	return mempool
-}
-
-func initMempoolReaper(m mempool.Mempool, rollupID []byte, seqClient *seqGRPC.Client, logger log.Logger) *mempool.CListMempoolReaper {
-	return mempool.NewCListMempoolReaper(m, rollupID, seqClient, logger)
-}
-
-func initHeaderSyncService(mainKV ds.TxnDatastore, nodeConfig config.NodeConfig, genesis *cmtypes.GenesisDoc, p2pClient *p2p.Client, logger log.Logger) (*block.HeaderSyncService, error) {
-	headerSyncService, err := block.NewHeaderSyncService(mainKV, nodeConfig, genesis, p2pClient, logger.With("module", "HeaderSyncService"))
->>>>>>> cbee2cd2
 	if err != nil {
 		return nil, fmt.Errorf("error while initializing HeaderSyncService: %w", err)
 	}
