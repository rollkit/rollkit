package node

import (
	"context"
	"encoding/base64"
	"encoding/hex"
	"encoding/json"
	"errors"
	"fmt"
	"net/http"

	"cosmossdk.io/log"
	cmtypes "github.com/cometbft/cometbft/types"
	ds "github.com/ipfs/go-datastore"
	ktds "github.com/ipfs/go-datastore/keytransform"
	"github.com/libp2p/go-libp2p/core/crypto"
	"github.com/prometheus/client_golang/prometheus"
	"github.com/prometheus/client_golang/prometheus/promhttp"

	proxyda "github.com/rollkit/go-da/proxy"

	"github.com/rollkit/rollkit/block"
	"github.com/rollkit/rollkit/config"
	coreexecutor "github.com/rollkit/rollkit/core/execution"
	coresequencer "github.com/rollkit/rollkit/core/sequencer"
	"github.com/rollkit/rollkit/da"
	"github.com/rollkit/rollkit/p2p"
	"github.com/rollkit/rollkit/pkg/service"
	"github.com/rollkit/rollkit/store"
)

// prefixes used in KV store to separate main node data from DALC data
var (
	mainPrefix = "0"
)

const (
	// genesisChunkSize is the maximum size, in bytes, of each
	// chunk in the genesis structure for the chunked API
	genesisChunkSize = 16 * 1024 * 1024 // 16 MiB
)

var _ Node = &FullNode{}

// FullNode represents a client node in Rollkit network.
// It connects all the components and orchestrates their work.
type FullNode struct {
	service.BaseService

	genesis *cmtypes.GenesisDoc
	// cache of chunked genesis data.
	genChunks []string

	nodeConfig config.NodeConfig

	dalc         *da.DAClient
	p2pClient    *p2p.Client
	hSyncService *block.HeaderSyncService
	dSyncService *block.DataSyncService
	Store        store.Store
	blockManager *block.Manager

	// Preserves cometBFT compatibility
	prometheusSrv *http.Server

<<<<<<< HEAD
	seqClient *seqGRPC.Client
=======
	// keep context here only because of API compatibility
	// - it's used in `OnStart` (defined in service.Service interface)
	threadManager *types.ThreadManager
>>>>>>> 438bf45d
}

// newFullNode creates a new Rollkit full node.
func newFullNode(
	ctx context.Context,
	nodeConfig config.NodeConfig,
	p2pKey crypto.PrivKey,
	signingKey crypto.PrivKey,
	genesis *cmtypes.GenesisDoc,
	exec coreexecutor.Executor,
	sequencer coresequencer.Sequencer,
	metricsProvider MetricsProvider,
	logger log.Logger,
) (fn *FullNode, err error) {
	seqMetrics, p2pMetrics := metricsProvider(genesis.ChainID)

	baseKV, err := initBaseKV(nodeConfig, logger)
	if err != nil {
		return nil, err
	}

	dalc, err := initDALC(nodeConfig, logger)
	if err != nil {
		return nil, err
	}

	p2pClient, err := p2p.NewClient(nodeConfig.P2P, p2pKey, genesis.ChainID, baseKV, logger.With("module", "p2p"), p2pMetrics)
	if err != nil {
		return nil, err
	}

	mainKV := newPrefixKV(baseKV, mainPrefix)
	headerSyncService, err := initHeaderSyncService(mainKV, nodeConfig, genesis, p2pClient, logger)
	if err != nil {
		return nil, err
	}

	dataSyncService, err := initDataSyncService(mainKV, nodeConfig, genesis, p2pClient, logger)
	if err != nil {
		return nil, err
	}

	store := store.New(mainKV)

	blockManager, err := initBlockManager(
		ctx,
		signingKey,
		exec,
		nodeConfig,
		genesis,
		store,
		sequencer,
		dalc,
		logger,
		headerSyncService,
		dataSyncService,
		seqMetrics,
	)
	if err != nil {
		return nil, err
	}

	node := &FullNode{
<<<<<<< HEAD
		genesis:      genesis,
		nodeConfig:   nodeConfig,
		p2pClient:    p2pClient,
		blockManager: blockManager,
		dalc:         dalc,
		seqClient:    seqClient,
		Store:        store,
		hSyncService: headerSyncService,
		dSyncService: dataSyncService,
=======
		genesis:       genesis,
		nodeConfig:    nodeConfig,
		p2pClient:     p2pClient,
		blockManager:  blockManager,
		dalc:          dalc,
		Store:         store,
		hSyncService:  headerSyncService,
		dSyncService:  dataSyncService,
		threadManager: types.NewThreadManager(),
>>>>>>> 438bf45d
	}

	node.BaseService = *service.NewBaseService(logger, "Node", node)

	return node, nil
}

// initBaseKV initializes the base key-value store.
func initBaseKV(nodeConfig config.NodeConfig, logger log.Logger) (ds.Batching, error) {
	if nodeConfig.RootDir == "" && nodeConfig.DBPath == "" { // this is used for testing
		logger.Info("WARNING: working in in-memory mode")
		return store.NewDefaultInMemoryKVStore()
	}
	return store.NewDefaultKVStore(nodeConfig.RootDir, nodeConfig.DBPath, "rollkit")
}

func initDALC(nodeConfig config.NodeConfig, logger log.Logger) (*da.DAClient, error) {
	namespace := make([]byte, len(nodeConfig.DANamespace)/2)
	_, err := hex.Decode(namespace, []byte(nodeConfig.DANamespace))
	if err != nil {
		return nil, fmt.Errorf("error decoding namespace: %w", err)
	}

	if nodeConfig.DAGasMultiplier < 0 {
		return nil, fmt.Errorf("gas multiplier must be greater than or equal to zero")
	}

	client, err := proxyda.NewClient(nodeConfig.DAAddress, nodeConfig.DAAuthToken)
	if err != nil {
		return nil, fmt.Errorf("error while establishing connection to DA layer: %w", err)
	}

	var submitOpts []byte
	if nodeConfig.DASubmitOptions != "" {
		submitOpts = []byte(nodeConfig.DASubmitOptions)
	}
	return da.NewDAClient(client, nodeConfig.DAGasPrice, nodeConfig.DAGasMultiplier,
		namespace, submitOpts, logger.With("module", "da_client")), nil
}

<<<<<<< HEAD
func initHeaderSyncService(mainKV ds.Batching, nodeConfig config.NodeConfig, genesis *cmtypes.GenesisDoc, p2pClient *p2p.Client, logger log.Logger) (*block.HeaderSyncService, error) {
=======
func initHeaderSyncService(
	mainKV ds.TxnDatastore,
	nodeConfig config.NodeConfig,
	genesis *cmtypes.GenesisDoc,
	p2pClient *p2p.Client,
	logger log.Logger,
) (*block.HeaderSyncService, error) {
>>>>>>> 438bf45d
	headerSyncService, err := block.NewHeaderSyncService(mainKV, nodeConfig, genesis, p2pClient, logger.With("module", "HeaderSyncService"))
	if err != nil {
		return nil, fmt.Errorf("error while initializing HeaderSyncService: %w", err)
	}
	return headerSyncService, nil
}

<<<<<<< HEAD
func initDataSyncService(mainKV ds.Batching, nodeConfig config.NodeConfig, genesis *cmtypes.GenesisDoc, p2pClient *p2p.Client, logger log.Logger) (*block.DataSyncService, error) {
=======
func initDataSyncService(
	mainKV ds.TxnDatastore,
	nodeConfig config.NodeConfig,
	genesis *cmtypes.GenesisDoc,
	p2pClient *p2p.Client,
	logger log.Logger,
) (*block.DataSyncService, error) {
>>>>>>> 438bf45d
	dataSyncService, err := block.NewDataSyncService(mainKV, nodeConfig, genesis, p2pClient, logger.With("module", "DataSyncService"))
	if err != nil {
		return nil, fmt.Errorf("error while initializing DataSyncService: %w", err)
	}
	return dataSyncService, nil
}

// initBlockManager initializes the block manager.
// It requires:
// - signingKey: the private key of the validator
// - nodeConfig: the node configuration
// - genesis: the genesis document
// - store: the store
// - seqClient: the sequencing client
// - dalc: the DA client

func initBlockManager(
	ctx context.Context,
	signingKey crypto.PrivKey,
	exec coreexecutor.Executor,
	nodeConfig config.NodeConfig,
	genesis *cmtypes.GenesisDoc,
	store store.Store,
	sequencer coresequencer.Sequencer,
	dalc *da.DAClient,
	logger log.Logger,
	headerSyncService *block.HeaderSyncService,
	dataSyncService *block.DataSyncService,
	seqMetrics *block.Metrics,
) (*block.Manager, error) {

	logger.Debug("Proposer address", "address", genesis.Validators[0].Address.Bytes())

	rollGen := &block.RollkitGenesis{
		GenesisTime:     genesis.GenesisTime,
		InitialHeight:   uint64(genesis.InitialHeight),
		ChainID:         genesis.ChainID,
		ProposerAddress: genesis.Validators[0].Address.Bytes(),
	}
	blockManager, err := block.NewManager(
		ctx,
		signingKey,
		nodeConfig.BlockManagerConfig,
		rollGen,
		store,
		exec,
		sequencer,
		dalc,
		logger.With("module", "BlockManager"),
		headerSyncService.Store(),
		dataSyncService.Store(),
		seqMetrics,
	)
	if err != nil {
		return nil, fmt.Errorf("error while initializing BlockManager: %w", err)
	}
	return blockManager, nil
}

// initGenesisChunks creates a chunked format of the genesis document to make it easier to
// iterate through larger genesis structures.
func (n *FullNode) initGenesisChunks() error {
	if n.genChunks != nil {
		return nil
	}

	if n.genesis == nil {
		return nil
	}

	data, err := json.Marshal(n.genesis)
	if err != nil {
		return err
	}

	for i := 0; i < len(data); i += genesisChunkSize {
		end := i + genesisChunkSize

		if end > len(data) {
			end = len(data)
		}

		n.genChunks = append(n.genChunks, base64.StdEncoding.EncodeToString(data[i:end]))
	}

	return nil
}

func (n *FullNode) headerPublishLoop(ctx context.Context) {
	for {
		select {
		case signedHeader := <-n.blockManager.HeaderCh:
			err := n.hSyncService.WriteToStoreAndBroadcast(ctx, signedHeader)
			if err != nil {
				// failed to init or start headerstore
				n.Logger.Error(err.Error())
				return
			}
		case <-ctx.Done():
			return
		}
	}
}

func (n *FullNode) dataPublishLoop(ctx context.Context) {
	for {
		select {
		case data := <-n.blockManager.DataCh:
			err := n.dSyncService.WriteToStoreAndBroadcast(ctx, data)
			if err != nil {
				// failed to init or start blockstore
				n.Logger.Error(err.Error())
				return
			}
		case <-ctx.Done():
			return
		}
	}
}

// startPrometheusServer starts a Prometheus HTTP server, listening for metrics
// collectors on addr.
func (n *FullNode) startPrometheusServer() *http.Server {
	srv := &http.Server{
		Addr: n.nodeConfig.Instrumentation.PrometheusListenAddr,
		Handler: promhttp.InstrumentMetricHandler(
			prometheus.DefaultRegisterer, promhttp.HandlerFor(
				prometheus.DefaultGatherer,
				promhttp.HandlerOpts{MaxRequestsInFlight: n.nodeConfig.Instrumentation.MaxOpenConnections},
			),
		),
		ReadHeaderTimeout: readHeaderTimeout,
	}
	go func() {
		if err := srv.ListenAndServe(); err != http.ErrServerClosed {
			// Error starting or closing listener:
			n.Logger.Error("Prometheus HTTP server ListenAndServe", "err", err)
		}
	}()
	return srv
}

// Run implements the Service interface.
// It starts all subservices and manages the node's lifecycle.
func (n *FullNode) Run(ctx context.Context) error {
	// begin prometheus metrics gathering if it is enabled
	if n.nodeConfig.Instrumentation != nil && n.nodeConfig.Instrumentation.IsPrometheusEnabled() {
		n.prometheusSrv = n.startPrometheusServer()
	}
	n.Logger.Info("starting P2P client")
	err := n.p2pClient.Start(ctx)
	if err != nil {
		return fmt.Errorf("error while starting P2P client: %w", err)
	}

	if err = n.hSyncService.Start(ctx); err != nil {
		return fmt.Errorf("error while starting header sync service: %w", err)
	}

	if err = n.dSyncService.Start(ctx); err != nil {
		return fmt.Errorf("error while starting data sync service: %w", err)
	}

<<<<<<< HEAD
	if err := n.seqClient.Start(
		n.nodeConfig.SequencerAddress,
		grpc.WithTransportCredentials(insecure.NewCredentials()),
	); err != nil {
		return err
	}

	// Start all required goroutines
	ctx, cancel := context.WithCancel(ctx)
	defer cancel()

=======
>>>>>>> 438bf45d
	if n.nodeConfig.Aggregator {
		n.Logger.Info("working in aggregator mode", "block time", n.nodeConfig.BlockTime)

		go n.blockManager.BatchRetrieveLoop(ctx)
		go n.blockManager.AggregationLoop(ctx)
		go n.blockManager.HeaderSubmissionLoop(ctx)
		go n.headerPublishLoop(ctx)
		go n.dataPublishLoop(ctx)
	} else {
		go n.blockManager.RetrieveLoop(ctx)
		go n.blockManager.HeaderStoreRetrieveLoop(ctx)
		go n.blockManager.DataStoreRetrieveLoop(ctx)
		go n.blockManager.SyncLoop(ctx)
	}

	// Block until context is canceled
	<-ctx.Done()

	// Perform cleanup
	n.Logger.Info("halting full node...")
	n.Logger.Info("shutting down full node sub services...")

	err = errors.Join(
		n.p2pClient.Close(),
		n.hSyncService.Stop(ctx),
		n.dSyncService.Stop(ctx),
	)

	if n.prometheusSrv != nil {
		err = errors.Join(err, n.prometheusSrv.Shutdown(context.Background()))
	}

	err = errors.Join(err, n.Store.Close())
	if err != nil {
		n.Logger.Error("errors while stopping node:", "errors", err)
	}

	return ctx.Err()
}

// GetGenesis returns entire genesis doc.
func (n *FullNode) GetGenesis() *cmtypes.GenesisDoc {
	return n.genesis
}

// GetGenesisChunks returns chunked version of genesis.
func (n *FullNode) GetGenesisChunks() ([]string, error) {
	err := n.initGenesisChunks()
	if err != nil {
		return nil, err
	}
	return n.genChunks, err
}

// SetLogger sets the logger used by node.
func (n *FullNode) SetLogger(logger log.Logger) {
	n.Logger = logger
}

// GetLogger returns logger.
func (n *FullNode) GetLogger() log.Logger {
	return n.Logger
}

<<<<<<< HEAD
// EventBus gives access to Node's event bus.
func (n *FullNode) EventBus() *cmtypes.EventBus {
	return n.eventBus
}

func newPrefixKV(kvStore ds.Batching, prefix string) ds.Batching {
	return (ktds.Wrap(kvStore, ktds.PrefixTransform{Prefix: ds.NewKey(prefix)}).Children()[0]).(ds.Batching)
=======
func newPrefixKV(kvStore ds.Datastore, prefix string) ds.TxnDatastore {
	return (ktds.Wrap(kvStore, ktds.PrefixTransform{Prefix: ds.NewKey(prefix)}).Children()[0]).(ds.TxnDatastore)
}

// Start implements NodeLifecycle
func (fn *FullNode) Start(ctx context.Context) error {
	return fn.BaseService.Start(ctx)
}

// Stop implements NodeLifecycle
func (fn *FullNode) Stop(ctx context.Context) error {
	return fn.BaseService.Stop(ctx)
}

// IsRunning implements NodeLifecycle
func (fn *FullNode) IsRunning() bool {
	return fn.BaseService.IsRunning()
>>>>>>> 438bf45d
}<|MERGE_RESOLUTION|>--- conflicted
+++ resolved
@@ -62,14 +62,6 @@
 
 	// Preserves cometBFT compatibility
 	prometheusSrv *http.Server
-
-<<<<<<< HEAD
-	seqClient *seqGRPC.Client
-=======
-	// keep context here only because of API compatibility
-	// - it's used in `OnStart` (defined in service.Service interface)
-	threadManager *types.ThreadManager
->>>>>>> 438bf45d
 }
 
 // newFullNode creates a new Rollkit full node.
@@ -133,27 +125,14 @@
 	}
 
 	node := &FullNode{
-<<<<<<< HEAD
 		genesis:      genesis,
 		nodeConfig:   nodeConfig,
 		p2pClient:    p2pClient,
 		blockManager: blockManager,
 		dalc:         dalc,
-		seqClient:    seqClient,
 		Store:        store,
 		hSyncService: headerSyncService,
 		dSyncService: dataSyncService,
-=======
-		genesis:       genesis,
-		nodeConfig:    nodeConfig,
-		p2pClient:     p2pClient,
-		blockManager:  blockManager,
-		dalc:          dalc,
-		Store:         store,
-		hSyncService:  headerSyncService,
-		dSyncService:  dataSyncService,
-		threadManager: types.NewThreadManager(),
->>>>>>> 438bf45d
 	}
 
 	node.BaseService = *service.NewBaseService(logger, "Node", node)
@@ -194,17 +173,13 @@
 		namespace, submitOpts, logger.With("module", "da_client")), nil
 }
 
-<<<<<<< HEAD
-func initHeaderSyncService(mainKV ds.Batching, nodeConfig config.NodeConfig, genesis *cmtypes.GenesisDoc, p2pClient *p2p.Client, logger log.Logger) (*block.HeaderSyncService, error) {
-=======
 func initHeaderSyncService(
-	mainKV ds.TxnDatastore,
+	mainKV ds.Batching,
 	nodeConfig config.NodeConfig,
 	genesis *cmtypes.GenesisDoc,
 	p2pClient *p2p.Client,
 	logger log.Logger,
 ) (*block.HeaderSyncService, error) {
->>>>>>> 438bf45d
 	headerSyncService, err := block.NewHeaderSyncService(mainKV, nodeConfig, genesis, p2pClient, logger.With("module", "HeaderSyncService"))
 	if err != nil {
 		return nil, fmt.Errorf("error while initializing HeaderSyncService: %w", err)
@@ -212,17 +187,13 @@
 	return headerSyncService, nil
 }
 
-<<<<<<< HEAD
-func initDataSyncService(mainKV ds.Batching, nodeConfig config.NodeConfig, genesis *cmtypes.GenesisDoc, p2pClient *p2p.Client, logger log.Logger) (*block.DataSyncService, error) {
-=======
 func initDataSyncService(
-	mainKV ds.TxnDatastore,
+	mainKV ds.Batching,
 	nodeConfig config.NodeConfig,
 	genesis *cmtypes.GenesisDoc,
 	p2pClient *p2p.Client,
 	logger log.Logger,
 ) (*block.DataSyncService, error) {
->>>>>>> 438bf45d
 	dataSyncService, err := block.NewDataSyncService(mainKV, nodeConfig, genesis, p2pClient, logger.With("module", "DataSyncService"))
 	if err != nil {
 		return nil, fmt.Errorf("error while initializing DataSyncService: %w", err)
@@ -386,20 +357,6 @@
 		return fmt.Errorf("error while starting data sync service: %w", err)
 	}
 
-<<<<<<< HEAD
-	if err := n.seqClient.Start(
-		n.nodeConfig.SequencerAddress,
-		grpc.WithTransportCredentials(insecure.NewCredentials()),
-	); err != nil {
-		return err
-	}
-
-	// Start all required goroutines
-	ctx, cancel := context.WithCancel(ctx)
-	defer cancel()
-
-=======
->>>>>>> 438bf45d
 	if n.nodeConfig.Aggregator {
 		n.Logger.Info("working in aggregator mode", "block time", n.nodeConfig.BlockTime)
 
@@ -464,31 +421,6 @@
 	return n.Logger
 }
 
-<<<<<<< HEAD
-// EventBus gives access to Node's event bus.
-func (n *FullNode) EventBus() *cmtypes.EventBus {
-	return n.eventBus
-}
-
 func newPrefixKV(kvStore ds.Batching, prefix string) ds.Batching {
 	return (ktds.Wrap(kvStore, ktds.PrefixTransform{Prefix: ds.NewKey(prefix)}).Children()[0]).(ds.Batching)
-=======
-func newPrefixKV(kvStore ds.Datastore, prefix string) ds.TxnDatastore {
-	return (ktds.Wrap(kvStore, ktds.PrefixTransform{Prefix: ds.NewKey(prefix)}).Children()[0]).(ds.TxnDatastore)
-}
-
-// Start implements NodeLifecycle
-func (fn *FullNode) Start(ctx context.Context) error {
-	return fn.BaseService.Start(ctx)
-}
-
-// Stop implements NodeLifecycle
-func (fn *FullNode) Stop(ctx context.Context) error {
-	return fn.BaseService.Stop(ctx)
-}
-
-// IsRunning implements NodeLifecycle
-func (fn *FullNode) IsRunning() bool {
-	return fn.BaseService.IsRunning()
->>>>>>> 438bf45d
 }