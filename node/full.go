package node

import (
	"context"
	"encoding/base64"
	"encoding/json"
	"errors"
	"fmt"
	"net/http"
	"net/http/pprof"
	"time"

	"cosmossdk.io/log"
	ds "github.com/ipfs/go-datastore"
	ktds "github.com/ipfs/go-datastore/keytransform"
	"github.com/prometheus/client_golang/prometheus"
	"github.com/prometheus/client_golang/prometheus/promhttp"

	"github.com/rollkit/rollkit/block"
	coreda "github.com/rollkit/rollkit/core/da"
	coreexecutor "github.com/rollkit/rollkit/core/execution"
	coresequencer "github.com/rollkit/rollkit/core/sequencer"
	"github.com/rollkit/rollkit/pkg/config"
	genesispkg "github.com/rollkit/rollkit/pkg/genesis"
	"github.com/rollkit/rollkit/pkg/p2p"
	"github.com/rollkit/rollkit/pkg/p2p/key"
	rpcserver "github.com/rollkit/rollkit/pkg/rpc/server"
	"github.com/rollkit/rollkit/pkg/service"
	"github.com/rollkit/rollkit/pkg/signer"
	"github.com/rollkit/rollkit/pkg/store"
	"github.com/rollkit/rollkit/pkg/sync"
)

// prefixes used in KV store to separate main node data from DALC data
var mainPrefix = "0"

const (
	// genesisChunkSize is the maximum size, in bytes, of each
	// chunk in the genesis structure for the chunked API
	genesisChunkSize = 16 * 1024 * 1024 // 16 MiB
)

var _ Node = &FullNode{}

// FullNode represents a client node in Rollkit network.
// It connects all the components and orchestrates their work.
type FullNode struct {
	service.BaseService

	genesis genesispkg.Genesis
	// cache of chunked genesis data.
	genChunks []string

	nodeConfig config.Config

	dalc         coreda.Client
	p2pClient    *p2p.Client
	hSyncService *sync.HeaderSyncService
	dSyncService *sync.DataSyncService
	Store        store.Store
	blockManager *block.Manager
	reaper       *block.Reaper

	prometheusSrv *http.Server
	pprofSrv      *http.Server
	rpcServer     *http.Server
}

// newFullNode creates a new Rollkit full node.
func newFullNode(
	ctx context.Context,
	nodeConfig config.Config,
	p2pClient *p2p.Client,
	signer signer.Signer,
	nodeKey key.NodeKey,
	genesis genesispkg.Genesis,
	database ds.Batching,
	exec coreexecutor.Executor,
	sequencer coresequencer.Sequencer,
	dac coreda.Client,
	metricsProvider MetricsProvider,
	logger log.Logger,
) (fn *FullNode, err error) {
	seqMetrics, _ := metricsProvider(genesis.ChainID)

	mainKV := newPrefixKV(database, mainPrefix)
	headerSyncService, err := initHeaderSyncService(mainKV, nodeConfig, genesis, p2pClient, logger)
	if err != nil {
		return nil, err
	}

	dataSyncService, err := initDataSyncService(mainKV, nodeConfig, genesis, p2pClient, logger)
	if err != nil {
		return nil, err
	}

	store := store.New(mainKV)

	reaper := block.NewReaper(
		ctx,
		exec,
		sequencer,
		genesis.ChainID,
		nodeConfig.Node.BlockTime.Duration,
		logger.With("module", "Reaper"),
		mainKV,
	)

	blockManager, err := initBlockManager(
		ctx,
		signer,
		exec,
		nodeConfig,
		genesis,
		store,
		sequencer,
		dac,
		logger,
		headerSyncService,
		dataSyncService,
		seqMetrics,
		nodeConfig.DA.GasPrice,
		nodeConfig.DA.GasMultiplier,
	)
	if err != nil {
		return nil, err
	}

	node := &FullNode{
		genesis:      genesis,
		nodeConfig:   nodeConfig,
		p2pClient:    p2pClient,
		blockManager: blockManager,
		reaper:       reaper,
		dalc:         dac,
		Store:        store,
		hSyncService: headerSyncService,
		dSyncService: dataSyncService,
	}

	node.BaseService = *service.NewBaseService(logger, "Node", node)

	return node, nil
}

func initHeaderSyncService(
	mainKV ds.Batching,
	nodeConfig config.Config,
	genesis genesispkg.Genesis,
	p2pClient *p2p.Client,
	logger log.Logger,
) (*sync.HeaderSyncService, error) {
	headerSyncService, err := sync.NewHeaderSyncService(mainKV, nodeConfig, genesis, p2pClient, logger.With("module", "HeaderSyncService"))
	if err != nil {
		return nil, fmt.Errorf("error while initializing HeaderSyncService: %w", err)
	}
	return headerSyncService, nil
}

func initDataSyncService(
	mainKV ds.Batching,
	nodeConfig config.Config,
	genesis genesispkg.Genesis,
	p2pClient *p2p.Client,
	logger log.Logger,
) (*sync.DataSyncService, error) {
	dataSyncService, err := sync.NewDataSyncService(mainKV, nodeConfig, genesis, p2pClient, logger.With("module", "DataSyncService"))
	if err != nil {
		return nil, fmt.Errorf("error while initializing DataSyncService: %w", err)
	}
	return dataSyncService, nil
}

// initBlockManager initializes the block manager.
// It requires:
// - signingKey: the private key of the validator
// - nodeConfig: the node configuration
// - genesis: the genesis document
// - store: the store
// - seqClient: the sequencing client
// - dalc: the DA client

func initBlockManager(
	ctx context.Context,
	signer signer.Signer,
	exec coreexecutor.Executor,
	nodeConfig config.Config,
	genesis genesispkg.Genesis,
	store store.Store,
	sequencer coresequencer.Sequencer,
	dalc coreda.Client,
	logger log.Logger,
	headerSyncService *sync.HeaderSyncService,
	dataSyncService *sync.DataSyncService,
	seqMetrics *block.Metrics,
	gasPrice float64,
	gasMultiplier float64,
) (*block.Manager, error) {
	logger.Debug("Proposer address", "address", genesis.ProposerAddress)

	blockManager, err := block.NewManager(
		ctx,
		signer,
		nodeConfig,
		genesis,
		store,
		exec,
		sequencer,
		dalc,
		logger.With("module", "BlockManager"),
		headerSyncService.Store(),
		dataSyncService.Store(),
		seqMetrics,
		gasPrice,
		gasMultiplier,
	)
	if err != nil {
		return nil, fmt.Errorf("error while initializing BlockManager: %w", err)
	}
	return blockManager, nil
}

// initGenesisChunks creates a chunked format of the genesis document to make it easier to
// iterate through larger genesis structures.
func (n *FullNode) initGenesisChunks() error {
	if n.genChunks != nil {
		return nil
	}

	data, err := json.Marshal(n.genesis)
	if err != nil {
		return err
	}

	for i := 0; i < len(data); i += genesisChunkSize {
		end := i + genesisChunkSize

		if end > len(data) {
			end = len(data)
		}

		n.genChunks = append(n.genChunks, base64.StdEncoding.EncodeToString(data[i:end]))
	}

	return nil
}

func (n *FullNode) headerPublishLoop(ctx context.Context) {
	for {
		select {
		case signedHeader := <-n.blockManager.HeaderCh:
			err := n.hSyncService.WriteToStoreAndBroadcast(ctx, signedHeader)
			if err != nil {
				// failed to init or start headerstore
				n.Logger.Error(err.Error())
				return
			}
		case <-ctx.Done():
			return
		}
	}
}

func (n *FullNode) dataPublishLoop(ctx context.Context) {
	for {
		select {
		case data := <-n.blockManager.DataCh:
			err := n.dSyncService.WriteToStoreAndBroadcast(ctx, data)
			if err != nil {
				// failed to init or start blockstore
				n.Logger.Error(err.Error())
				return
			}
		case <-ctx.Done():
			return
		}
	}
}

// startInstrumentationServer starts HTTP servers for instrumentation (Prometheus metrics and pprof).
// Returns the primary server (Prometheus if enabled, otherwise pprof) and optionally a secondary server.
func (n *FullNode) startInstrumentationServer() (*http.Server, *http.Server) {
	var prometheusServer, pprofServer *http.Server

	// Check if Prometheus is enabled
	if n.nodeConfig.Instrumentation.IsPrometheusEnabled() {
		prometheusMux := http.NewServeMux()

		// Register Prometheus metrics handler
		prometheusMux.Handle("/metrics", promhttp.InstrumentMetricHandler(
			prometheus.DefaultRegisterer, promhttp.HandlerFor(
				prometheus.DefaultGatherer,
				promhttp.HandlerOpts{MaxRequestsInFlight: n.nodeConfig.Instrumentation.MaxOpenConnections},
			),
		))

		prometheusServer = &http.Server{
			Addr:              n.nodeConfig.Instrumentation.PrometheusListenAddr,
			Handler:           prometheusMux,
			ReadHeaderTimeout: readHeaderTimeout,
		}

		go func() {
			if err := prometheusServer.ListenAndServe(); err != http.ErrServerClosed {
				// Error starting or closing listener:
				n.Logger.Error("Prometheus HTTP server ListenAndServe", "err", err)
			}
		}()

		n.Logger.Info("Started Prometheus HTTP server", "addr", n.nodeConfig.Instrumentation.PrometheusListenAddr)
	}

	// Check if pprof is enabled
	if n.nodeConfig.Instrumentation.IsPprofEnabled() {
		pprofMux := http.NewServeMux()

		// Register pprof handlers
		pprofMux.HandleFunc("/debug/pprof/", pprof.Index)
		pprofMux.HandleFunc("/debug/pprof/cmdline", pprof.Cmdline)
		pprofMux.HandleFunc("/debug/pprof/profile", pprof.Profile)
		pprofMux.HandleFunc("/debug/pprof/symbol", pprof.Symbol)
		pprofMux.HandleFunc("/debug/pprof/trace", pprof.Trace)
		// Register other pprof handlers
		pprofMux.Handle("/debug/pprof/goroutine", pprof.Handler("goroutine"))
		pprofMux.Handle("/debug/pprof/heap", pprof.Handler("heap"))
		pprofMux.Handle("/debug/pprof/threadcreate", pprof.Handler("threadcreate"))
		pprofMux.Handle("/debug/pprof/block", pprof.Handler("block"))
		pprofMux.Handle("/debug/pprof/mutex", pprof.Handler("mutex"))
		pprofMux.Handle("/debug/pprof/allocs", pprof.Handler("allocs"))

		pprofServer = &http.Server{
			Addr:              n.nodeConfig.Instrumentation.GetPprofListenAddr(),
			Handler:           pprofMux,
			ReadHeaderTimeout: readHeaderTimeout,
		}

		go func() {
			if err := pprofServer.ListenAndServe(); err != http.ErrServerClosed {
				// Error starting or closing listener:
				n.Logger.Error("pprof HTTP server ListenAndServe", "err", err)
			}
		}()

		n.Logger.Info("Started pprof HTTP server", "addr", n.nodeConfig.Instrumentation.GetPprofListenAddr())
	}

	// Return the primary server (for backward compatibility) and the secondary server
	if prometheusServer != nil {
		return prometheusServer, pprofServer
	}
	return pprofServer, nil
}

// Run implements the Service interface.
// It starts all subservices and manages the node's lifecycle.
func (n *FullNode) Run(ctx context.Context) error {
	// begin prometheus metrics gathering if it is enabled
	if n.nodeConfig.Instrumentation != nil &&
		(n.nodeConfig.Instrumentation.IsPrometheusEnabled() || n.nodeConfig.Instrumentation.IsPprofEnabled()) {
		n.prometheusSrv, n.pprofSrv = n.startInstrumentationServer()
	}

	// Start RPC server
	handler, err := rpcserver.NewServiceHandler(n.Store, n.p2pClient)
	if err != nil {
		return fmt.Errorf("error creating RPC handler: %w", err)
	}

	n.rpcServer = &http.Server{
		Addr:         n.nodeConfig.RPC.Address,
		Handler:      handler,
		ReadTimeout:  10 * time.Second,
		WriteTimeout: 10 * time.Second,
		IdleTimeout:  120 * time.Second,
	}

	go func() {
		if err := n.rpcServer.ListenAndServe(); err != http.ErrServerClosed {
			n.Logger.Error("RPC server error", "err", err)
		}
	}()

	n.Logger.Info("Started RPC server", "addr", n.nodeConfig.RPC.Address)

	n.Logger.Info("starting P2P client")
	err = n.p2pClient.Start(ctx)
	if err != nil {
		return fmt.Errorf("error while starting P2P client: %w", err)
	}

	if err = n.hSyncService.Start(ctx); err != nil {
		return fmt.Errorf("error while starting header sync service: %w", err)
	}

	if err = n.dSyncService.Start(ctx); err != nil {
		return fmt.Errorf("error while starting data sync service: %w", err)
	}

	go n.reaper.Start()

	if n.nodeConfig.Node.Aggregator {
		n.Logger.Info("working in aggregator mode", "block time", n.nodeConfig.Node.BlockTime)
<<<<<<< HEAD
		// go n.blockManager.BatchRetrieveLoop(ctx)
=======

>>>>>>> 4df87059
		go n.blockManager.AggregationLoop(ctx)
		go n.blockManager.HeaderSubmissionLoop(ctx)
		go n.headerPublishLoop(ctx)
		go n.dataPublishLoop(ctx)
	} else {
		go n.blockManager.RetrieveLoop(ctx)
		go n.blockManager.HeaderStoreRetrieveLoop(ctx)
		go n.blockManager.DataStoreRetrieveLoop(ctx)
		go n.blockManager.SyncLoop(ctx)
	}

	// Block until context is canceled
	<-ctx.Done()

	// Perform cleanup
	n.Logger.Info("halting full node...")
	n.Logger.Info("shutting down full node sub services...")

	err = errors.Join(
		n.p2pClient.Close(),
		n.hSyncService.Stop(ctx),
		n.dSyncService.Stop(ctx),
	)

	// Use a timeout context to ensure shutdown doesn't hang
	shutdownCtx, cancel := context.WithTimeout(context.Background(), 2*time.Second)
	defer cancel()

	if n.prometheusSrv != nil {
		err = errors.Join(err, n.prometheusSrv.Shutdown(shutdownCtx))
	}

	if n.pprofSrv != nil {
		err = errors.Join(err, n.pprofSrv.Shutdown(shutdownCtx))
	}

	if n.rpcServer != nil {
		err = errors.Join(err, n.rpcServer.Shutdown(shutdownCtx))
	}

	err = errors.Join(err, n.Store.Close())
	if err != nil {
		n.Logger.Error("errors while stopping node:", "errors", err)
	}

	return ctx.Err()
}

// GetGenesis returns entire genesis doc.
func (n *FullNode) GetGenesis() genesispkg.Genesis {
	return n.genesis
}

// GetGenesisChunks returns chunked version of genesis.
func (n *FullNode) GetGenesisChunks() ([]string, error) {
	err := n.initGenesisChunks()
	if err != nil {
		return nil, err
	}
	return n.genChunks, nil
}

// IsRunning returns true if the node is running.
func (n *FullNode) IsRunning() bool {
	return n.blockManager != nil
}

// SetLogger sets the logger used by node.
func (n *FullNode) SetLogger(logger log.Logger) {
	n.Logger = logger
}

// GetLogger returns logger.
func (n *FullNode) GetLogger() log.Logger {
	return n.Logger
}

func newPrefixKV(kvStore ds.Batching, prefix string) ds.Batching {
	return (ktds.Wrap(kvStore, ktds.PrefixTransform{Prefix: ds.NewKey(prefix)}).Children()[0]).(ds.Batching)
}<|MERGE_RESOLUTION|>--- conflicted
+++ resolved
@@ -400,11 +400,6 @@
 
 	if n.nodeConfig.Node.Aggregator {
 		n.Logger.Info("working in aggregator mode", "block time", n.nodeConfig.Node.BlockTime)
-<<<<<<< HEAD
-		// go n.blockManager.BatchRetrieveLoop(ctx)
-=======
-
->>>>>>> 4df87059
 		go n.blockManager.AggregationLoop(ctx)
 		go n.blockManager.HeaderSubmissionLoop(ctx)
 		go n.headerPublishLoop(ctx)
