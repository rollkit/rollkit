--- conflicted
+++ resolved
@@ -519,172 +519,4 @@
 			assert.Equal(aggBlock, nodeBlock)
 		}
 	}
-<<<<<<< HEAD
-} */
-=======
-} */
-
-// Creates a starts the given number of client nodes along with an aggregator node. Uses the given flag to decide whether to have the aggregator produce malicious blocks.
-func createAndStartNodes(clientNodes int, isMalicious bool, t *testing.T) ([]*FullNode, []*mocks.Application) {
-	var wg sync.WaitGroup
-	aggCtx, aggCancel := context.WithCancel(context.Background())
-	ctx, cancel := context.WithCancel(context.Background())
-	nodes, apps := createNodes(aggCtx, ctx, clientNodes+1, isMalicious, &wg, t)
-	startNodes(nodes, &wg, t)
-	aggCancel()
-	time.Sleep(100 * time.Millisecond)
-	for _, n := range nodes {
-		require.NoError(t, n.Stop())
-	}
-	cancel()
-	time.Sleep(100 * time.Millisecond)
-	return nodes, apps
-}
-
-// Starts the given nodes using the given wait group to synchronize them
-// and wait for them to gossip transactions
-func startNodes(nodes []*FullNode, wg *sync.WaitGroup, t *testing.T) {
-	numNodes := len(nodes)
-	wg.Add((numNodes) * (numNodes - 1))
-
-	// Wait for aggregator node to publish the first block for full nodes to initialize header exchange service
-	require.NoError(t, nodes[0].Start())
-	time.Sleep(1 * time.Second)
-	for i := 1; i < len(nodes); i++ {
-		require.NoError(t, nodes[i].Start())
-	}
-
-	// wait for nodes to start up and establish connections; 1 second ensures that test pass even on CI.
-	time.Sleep(1 * time.Second)
-
-	for i := 1; i < len(nodes); i++ {
-		data := strconv.Itoa(i) + time.Now().String()
-		require.NoError(t, nodes[i].P2P.GossipTx(context.TODO(), []byte(data)))
-	}
-
-	timeout := time.NewTimer(time.Second * 30)
-	doneChan := make(chan struct{})
-	go func() {
-		defer close(doneChan)
-		wg.Wait()
-	}()
-	select {
-	case <-doneChan:
-	case <-timeout.C:
-		t.FailNow()
-	}
-}
-
-// Creates the given number of nodes the given nodes using the given wait group to synchornize them
-func createNodes(aggCtx, ctx context.Context, num int, isMalicious bool, wg *sync.WaitGroup, t *testing.T) ([]*FullNode, []*mocks.Application) {
-	t.Helper()
-
-	if aggCtx == nil {
-		aggCtx = context.Background()
-	}
-	if ctx == nil {
-		ctx = context.Background()
-	}
-
-	// create keys first, as they are required for P2P connections
-	keys := make([]crypto.PrivKey, num)
-	for i := 0; i < num; i++ {
-		keys[i], _, _ = crypto.GenerateEd25519Key(rand.Reader)
-	}
-
-	nodes := make([]*FullNode, num)
-	apps := make([]*mocks.Application, num)
-	dalc := &mockda.DataAvailabilityLayerClient{}
-	ds, _ := store.NewDefaultInMemoryKVStore()
-	_ = dalc.Init([8]byte{}, nil, ds, log.TestingLogger())
-	_ = dalc.Start()
-	node, app := createNode(aggCtx, 0, isMalicious, true, false, keys, wg, t)
-	apps[0] = app
-	nodes[0] = node.(*FullNode)
-	// use same, common DALC, so nodes can share data
-	nodes[0].dalc = dalc
-	nodes[0].blockManager.SetDALC(dalc)
-	for i := 1; i < num; i++ {
-		node, apps[i] = createNode(ctx, i, isMalicious, false, false, keys, wg, t)
-		nodes[i] = node.(*FullNode)
-		nodes[i].dalc = dalc
-		nodes[i].blockManager.SetDALC(dalc)
-	}
-
-	return nodes, apps
-}
-
-func createNode(ctx context.Context, n int, isMalicious bool, aggregator bool, isLight bool, keys []crypto.PrivKey, wg *sync.WaitGroup, t *testing.T) (Node, *mocks.Application) {
-	t.Helper()
-	require := require.New(t)
-	// nodes will listen on consecutive ports on local interface
-	// random connections to other nodes will be added
-	startPort := 10000
-	p2pConfig := config.P2PConfig{
-		ListenAddress: "/ip4/127.0.0.1/tcp/" + strconv.Itoa(startPort+n),
-	}
-	bmConfig := config.BlockManagerConfig{
-		DABlockTime: 100 * time.Millisecond,
-		BlockTime:   1 * time.Second, // blocks must be at least 1 sec apart for adjacent headers to get verified correctly
-		NamespaceID: types.NamespaceID{8, 7, 6, 5, 4, 3, 2, 1},
-		FraudProofs: true,
-	}
-	for i := 0; i < len(keys); i++ {
-		if i == n {
-			continue
-		}
-		r := i
-		id, err := peer.IDFromPrivateKey(keys[r])
-		require.NoError(err)
-		p2pConfig.Seeds += "/ip4/127.0.0.1/tcp/" + strconv.Itoa(startPort+r) + "/p2p/" + id.Pretty() + ","
-	}
-	p2pConfig.Seeds = strings.TrimSuffix(p2pConfig.Seeds, ",")
-
-	app := &mocks.Application{}
-	app.On("InitChain", mock.Anything).Return(abci.ResponseInitChain{})
-	app.On("CheckTx", mock.Anything).Return(abci.ResponseCheckTx{})
-	app.On("BeginBlock", mock.Anything).Return(abci.ResponseBeginBlock{})
-	app.On("EndBlock", mock.Anything).Return(abci.ResponseEndBlock{})
-	app.On("Commit", mock.Anything).Return(abci.ResponseCommit{})
-	maliciousAppHash := []byte{9, 8, 7, 6}
-	nonMaliciousAppHash := []byte{1, 2, 3, 4}
-	if isMalicious && aggregator {
-		app.On("GetAppHash", mock.Anything).Return(abci.ResponseGetAppHash{AppHash: maliciousAppHash})
-	} else {
-		app.On("GetAppHash", mock.Anything).Return(abci.ResponseGetAppHash{AppHash: nonMaliciousAppHash})
-	}
-
-	if isMalicious && !aggregator {
-		app.On("GenerateFraudProof", mock.Anything).Return(abci.ResponseGenerateFraudProof{FraudProof: &abci.FraudProof{BlockHeight: 1, FraudulentBeginBlock: &abci.RequestBeginBlock{Hash: []byte("123")}, ExpectedValidAppHash: nonMaliciousAppHash}})
-	}
-	app.On("DeliverTx", mock.Anything).Return(abci.ResponseDeliverTx{}).Run(func(args mock.Arguments) {
-		wg.Done()
-	})
-	if ctx == nil {
-		ctx = context.Background()
-	}
-
-	genesisValidators, signingKey := getGenesisValidatorSetWithSigner(1)
-	genesis := &tmtypes.GenesisDoc{ChainID: "test", Validators: genesisValidators}
-	// TODO: need to investigate why this needs to be done for light nodes
-	genesis.InitialHeight = 1
-	node, err := NewNode(
-		ctx,
-		config.NodeConfig{
-			P2P:                p2pConfig,
-			DALayer:            "mock",
-			Aggregator:         aggregator,
-			BlockManagerConfig: bmConfig,
-			Light:              isLight,
-		},
-		keys[n],
-		signingKey,
-		proxy.NewLocalClientCreator(app),
-		genesis,
-		log.TestingLogger().With("node", n))
-	require.NoError(err)
-	require.NotNil(node)
-
-	return node, app
-}
->>>>>>> 6e7d3a65
+} */