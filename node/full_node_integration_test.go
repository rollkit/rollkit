package node

import (
	"context"
	"crypto/rand"
	"errors"
	"fmt"
	mrand "math/rand"
	"strconv"
	"strings"
	"sync"
	"testing"
	"time"

	"github.com/stretchr/testify/assert"

	"github.com/libp2p/go-libp2p/core/crypto"
	"github.com/libp2p/go-libp2p/core/peer"
	"github.com/stretchr/testify/mock"
	"github.com/stretchr/testify/require"
	abci "github.com/tendermint/tendermint/abci/types"
	"github.com/tendermint/tendermint/libs/log"
	"github.com/tendermint/tendermint/proxy"
	tmtypes "github.com/tendermint/tendermint/types"

	"github.com/rollkit/rollkit/config"
	mockda "github.com/rollkit/rollkit/da/mock"
	"github.com/rollkit/rollkit/log/test"
	"github.com/rollkit/rollkit/mocks"
	"github.com/rollkit/rollkit/p2p"
	"github.com/rollkit/rollkit/store"
	"github.com/rollkit/rollkit/types"

	testutils "github.com/celestiaorg/utils/test"
)

func TestAggregatorMode(t *testing.T) {
	assert := assert.New(t)
	require := require.New(t)

	app := &mocks.Application{}
	app.On("InitChain", mock.Anything).Return(abci.ResponseInitChain{})
	app.On("CheckTx", mock.Anything).Return(abci.ResponseCheckTx{})
	app.On("BeginBlock", mock.Anything).Return(abci.ResponseBeginBlock{})
	app.On("DeliverTx", mock.Anything).Return(abci.ResponseDeliverTx{})
	app.On("EndBlock", mock.Anything).Return(abci.ResponseEndBlock{})
	app.On("Commit", mock.Anything).Return(abci.ResponseCommit{})
	app.On("GetAppHash", mock.Anything).Return(abci.ResponseGetAppHash{})

	key, _, _ := crypto.GenerateEd25519Key(rand.Reader)
	anotherKey, _, _ := crypto.GenerateEd25519Key(rand.Reader)
	genesisValidators, signingKey := getGenesisValidatorSetWithSigner(1)
	blockManagerConfig := config.BlockManagerConfig{
		BlockTime:   1 * time.Second,
		NamespaceID: types.NamespaceID{1, 2, 3, 4, 5, 6, 7, 8},
	}
	ctx, cancel := context.WithCancel(context.Background())
	defer cancel()
	node, err := newFullNode(ctx, config.NodeConfig{DALayer: "mock", Aggregator: true, BlockManagerConfig: blockManagerConfig}, key, signingKey, proxy.NewLocalClientCreator(app), &tmtypes.GenesisDoc{ChainID: "test", Validators: genesisValidators}, log.TestingLogger())
	require.NoError(err)
	require.NotNil(node)

	assert.False(node.IsRunning())

	err = node.Start()
	assert.NoError(err)
	defer func() {
		require.NoError(node.Stop())
	}()
	assert.True(node.IsRunning())

	pid, err := peer.IDFromPrivateKey(anotherKey)
	require.NoError(err)
	ctx, cancel = context.WithCancel(context.TODO())
	defer cancel()
	go func() {
		for {
			select {
			case <-ctx.Done():
				return
			default:
				node.incomingTxCh <- &p2p.GossipMessage{Data: []byte(time.Now().String()), From: pid}
				time.Sleep(time.Duration(mrand.Uint32()%20) * time.Millisecond) //nolint:gosec
			}
		}
	}()
}

// TestTxGossipingAndAggregation setups a network of nodes, with single aggregator and multiple producers.
// Nodes should gossip transactions and aggregator node should produce blocks.
func TestTxGossipingAndAggregation(t *testing.T) {
	assert := assert.New(t)
	require := require.New(t)

	clientNodes := 4
	nodes, apps := createAndStartNodes(clientNodes, false, t)
	aggApp := apps[0]
	apps = apps[1:]

	aggApp.AssertNumberOfCalls(t, "DeliverTx", clientNodes)
	aggApp.AssertExpectations(t)

	for i, app := range apps {
		app.AssertNumberOfCalls(t, "DeliverTx", clientNodes)
		app.AssertExpectations(t)

		// assert that we have most of the blocks from aggregator
		beginCnt := 0
		endCnt := 0
		commitCnt := 0
		for _, call := range app.Calls {
			switch call.Method {
			case "BeginBlock":
				beginCnt++
			case "EndBlock":
				endCnt++
			case "Commit":
				commitCnt++
			}
		}
		aggregatorHeight := nodes[0].Store.Height()
		adjustedHeight := int(aggregatorHeight - 3) // 3 is completely arbitrary
		assert.GreaterOrEqual(beginCnt, adjustedHeight)
		assert.GreaterOrEqual(endCnt, adjustedHeight)
		assert.GreaterOrEqual(commitCnt, adjustedHeight)

		// assert that all blocks known to node are same as produced by aggregator
		for h := uint64(1); h <= nodes[i].Store.Height(); h++ {
			aggBlock, err := nodes[0].Store.LoadBlock(h)
			require.NoError(err)
			nodeBlock, err := nodes[i].Store.LoadBlock(h)
			require.NoError(err)
			assert.Equal(aggBlock, nodeBlock, fmt.Sprintf("height: %d", h))
		}
	}
}

func TestLazyAggregator(t *testing.T) {
	assert := assert.New(t)
	require := require.New(t)

	app := &mocks.Application{}
	app.On("InitChain", mock.Anything).Return(abci.ResponseInitChain{})
	app.On("CheckTx", mock.Anything).Return(abci.ResponseCheckTx{})
	app.On("BeginBlock", mock.Anything).Return(abci.ResponseBeginBlock{})
	app.On("DeliverTx", mock.Anything).Return(abci.ResponseDeliverTx{})
	app.On("EndBlock", mock.Anything).Return(abci.ResponseEndBlock{})
	app.On("Commit", mock.Anything).Return(abci.ResponseCommit{})
	app.On("GetAppHash", mock.Anything).Return(abci.ResponseGetAppHash{})

	key, _, _ := crypto.GenerateEd25519Key(rand.Reader)
	genesisValidators, signingKey := getGenesisValidatorSetWithSigner(1)
	blockManagerConfig := config.BlockManagerConfig{
		// After the genesis header is published, the syncer is started
		// which takes little longer (due to initialization) and the syncer
		// tries to retrieve the genesis header and check that is it recent
		// (genesis header time is not older than current minus 1.5x blocktime)
		// to allow sufficient time for syncer initialization, we cannot set
		// the blocktime too short. in future, we can add a configuration
		// in go-header syncer initialization to not rely on blocktime, but the
		// config variable
		BlockTime:   1 * time.Second,
		NamespaceID: types.NamespaceID{1, 2, 3, 4, 5, 6, 7, 8},
	}
	ctx, cancel := context.WithCancel(context.Background())
	defer cancel()
	node, err := NewNode(ctx, config.NodeConfig{
		DALayer:            "mock",
		Aggregator:         true,
		BlockManagerConfig: blockManagerConfig,
		LazyAggregator:     true,
	}, key, signingKey, proxy.NewLocalClientCreator(app), &tmtypes.GenesisDoc{ChainID: "test", Validators: genesisValidators}, log.TestingLogger())
	assert.False(node.IsRunning())
	assert.NoError(err)
	err = node.Start()
	assert.NoError(err)
	defer func() {
		require.NoError(node.Stop())
	}()
	assert.True(node.IsRunning())

	require.NoError(err)

	require.NoError(waitForFirstBlock(node.(*FullNode), false))

	client := node.GetClient()

	_, err = client.BroadcastTxCommit(context.Background(), []byte{0, 0, 0, 1})
	assert.NoError(err)
	require.NoError(waitForAtLeastNBlocks(node, 2, false))

	_, err = client.BroadcastTxCommit(context.Background(), []byte{0, 0, 0, 2})
	assert.NoError(err)
	require.NoError(waitForAtLeastNBlocks(node, 3, false))

	_, err = client.BroadcastTxCommit(context.Background(), []byte{0, 0, 0, 3})
	assert.NoError(err)

	require.NoError(waitForAtLeastNBlocks(node, 4, false))

}

func TestBlockExchange(t *testing.T) {
	t.Run("SingleAggregatorSingleFullNode", func(t *testing.T) {
		testSingleAggregatorSingleFullNode(t, true)
	})
	t.Run("SingleAggregatorSingleFullNode", func(t *testing.T) {
		testSingleAggregatorTwoFullNode(t, true)
	})
	t.Run("SingleAggregatorSingleFullNode", func(t *testing.T) {
		testSingleAggregatorSingleFullNodeTrustedHash(t, true)
	})
}

func TestHeaderExchange(t *testing.T) {
	t.Run("SingleAggregatorSingleFullNode", func(t *testing.T) {
		testSingleAggregatorSingleFullNode(t, false)
	})
	t.Run("SingleAggregatorTwoFullNode", func(t *testing.T) {
		testSingleAggregatorTwoFullNode(t, false)
	})
	t.Run("SingleAggregatorSingleFullNodeTrustedHash", func(t *testing.T) {
		testSingleAggregatorSingleFullNodeTrustedHash(t, false)
	})
	t.Run("SingleAggregatorSingleFullNodeSingleLightNode", testSingleAggregatorSingleFullNodeSingleLightNode)
}

func testSingleAggregatorSingleFullNode(t *testing.T, useBlockExchange bool) {
	require := require.New(t)

	aggCtx, aggCancel := context.WithCancel(context.Background())
	defer aggCancel()
	ctx, cancel := context.WithCancel(context.Background())
	defer cancel()
	clientNodes := 1
	nodes, _ := createNodes(aggCtx, ctx, clientNodes+1, false, t)

	node1 := nodes[0]
	node2 := nodes[1]

	require.NoError(node1.Start())
	defer func() {
		require.NoError(node1.Stop())
	}()

	require.NoError(waitForFirstBlock(node1, useBlockExchange))
	require.NoError(node2.Start())

	defer func() {
		require.NoError(node2.Stop())
	}()

	require.NoError(waitForAtLeastNBlocks(node2, 2, useBlockExchange))
	require.NoError(verifyNodesSynced(node1, node2, useBlockExchange))
}

func testSingleAggregatorTwoFullNode(t *testing.T, useBlockExchange bool) {
	require := require.New(t)

	aggCtx, aggCancel := context.WithCancel(context.Background())
	defer aggCancel()
	ctx, cancel := context.WithCancel(context.Background())
	defer cancel()
	clientNodes := 2
	nodes, _ := createNodes(aggCtx, ctx, clientNodes+1, false, t)

	node1 := nodes[0]
	node2 := nodes[1]
	node3 := nodes[2]

	require.NoError(node1.Start())
	defer func() {
		require.NoError(node1.Stop())
	}()
	require.NoError(waitForFirstBlock(node1, useBlockExchange))
	require.NoError(node2.Start())
	defer func() {
		require.NoError(node2.Stop())
	}()
	require.NoError(node3.Start())
	defer func() {
		require.NoError(node3.Stop())
	}()

	require.NoError(waitForAtLeastNBlocks(node2, 2, useBlockExchange))
	require.NoError(verifyNodesSynced(node1, node2, useBlockExchange))
}

func testSingleAggregatorSingleFullNodeTrustedHash(t *testing.T, useBlockExchange bool) {
	require := require.New(t)

	aggCtx, aggCancel := context.WithCancel(context.Background())
	defer aggCancel()
	ctx, cancel := context.WithCancel(context.Background())
	defer cancel()
	clientNodes := 1
	nodes, _ := createNodes(aggCtx, ctx, clientNodes+1, false, t)

	node1 := nodes[0]
	node2 := nodes[1]

	require.NoError(node1.Start())
	defer func() {
		require.NoError(node1.Stop())
	}()

	require.NoError(waitForFirstBlock(node1, useBlockExchange))

	// Get the trusted hash from node1 and pass it to node2 config
	trustedHash, err := node1.hExService.headerStore.GetByHeight(aggCtx, 1)
	require.NoError(err)
	node2.conf.TrustedHash = trustedHash.Hash().String()
	require.NoError(node2.Start())
	defer func() {
		require.NoError(node2.Stop())
	}()

	require.NoError(waitForAtLeastNBlocks(node1, 2, useBlockExchange))
	require.NoError(verifyNodesSynced(node1, node2, useBlockExchange))
}

func testSingleAggregatorSingleFullNodeSingleLightNode(t *testing.T) {
	require := require.New(t)

	aggCtx, aggCancel := context.WithCancel(context.Background())
	defer aggCancel()
	ctx, cancel := context.WithCancel(context.Background())
	defer cancel()
	num := 3
	keys := make([]crypto.PrivKey, num)
	for i := 0; i < num; i++ {
		keys[i], _, _ = crypto.GenerateEd25519Key(rand.Reader)
	}
	dalc := &mockda.DataAvailabilityLayerClient{}
	ds, _ := store.NewDefaultInMemoryKVStore()
	_ = dalc.Init([8]byte{}, nil, ds, log.TestingLogger())
	_ = dalc.Start()
	defer func() {
		require.NoError(dalc.Stop())
	}()
	sequencer, _ := createNode(aggCtx, 0, false, true, false, keys, t)
	fullNode, _ := createNode(ctx, 1, false, false, false, keys, t)

	sequencer.(*FullNode).dalc = dalc
	sequencer.(*FullNode).blockManager.SetDALC(dalc)
	fullNode.(*FullNode).dalc = dalc
	fullNode.(*FullNode).blockManager.SetDALC(dalc)

	lightNode, _ := createNode(ctx, 2, false, false, true, keys, t)

	require.NoError(sequencer.Start())
	defer func() {
		require.NoError(sequencer.Stop())
	}()
	require.NoError(fullNode.Start())
	defer func() {
		require.NoError(fullNode.Stop())
	}()
	require.NoError(lightNode.Start())
	defer func() {
		require.NoError(lightNode.Stop())
	}()

	require.NoError(waitForAtLeastNBlocks(sequencer.(*FullNode), 2, false))
	require.NoError(verifyNodesSynced(fullNode, lightNode, false))
}

func testSingleAggregatorSingleFullNodeFraudProofGossip(t *testing.T) {
	assert := assert.New(t)
	require := require.New(t)

	var wg sync.WaitGroup
	aggCtx, aggCancel := context.WithCancel(context.Background())
	defer aggCancel()
	ctx, cancel := context.WithCancel(context.Background())
	defer cancel()
	clientNodes := 1
	nodes, apps := createNodes(aggCtx, ctx, clientNodes+1, true, t)

	for _, app := range apps {
		app.On("VerifyFraudProof", mock.Anything).Return(abci.ResponseVerifyFraudProof{Success: true}).Run(func(args mock.Arguments) {
			wg.Done()
		}).Once()
	}

	aggNode := nodes[0]
	fullNode := nodes[1]

	wg.Add(clientNodes + 1)
	require.NoError(aggNode.Start())
	defer func() {
		require.NoError(aggNode.Stop())
	}()
	require.NoError(waitForAtLeastNBlocks(aggNode, 2, false))
	require.NoError(fullNode.Start())
	defer func() {
		require.NoError(fullNode.Stop())
	}()

	wg.Wait()
	// aggregator should have 0 GenerateFraudProof calls and 1 VerifyFraudProof calls
	apps[0].AssertNumberOfCalls(t, "GenerateFraudProof", 0)
	apps[0].AssertNumberOfCalls(t, "VerifyFraudProof", 1)
	// fullnode should have 1 GenerateFraudProof calls and 1 VerifyFraudProof calls
	apps[1].AssertNumberOfCalls(t, "GenerateFraudProof", 1)
	apps[1].AssertNumberOfCalls(t, "VerifyFraudProof", 1)

	n1Frauds, err := aggNode.fraudService.Get(aggCtx, types.StateFraudProofType)
	require.NoError(err)

	n2Frauds, err := fullNode.fraudService.Get(aggCtx, types.StateFraudProofType)
	require.NoError(err)

	assert.Equal(len(n1Frauds), 1, "number of fraud proofs received via gossip should be 1")
	assert.Equal(len(n2Frauds), 1, "number of fraud proofs received via gossip should be 1")
	assert.Equal(n1Frauds, n2Frauds, "the received fraud proofs after gossip must match")
}

func testSingleAggregatorTwoFullNodeFraudProofSync(t *testing.T) {
	assert := assert.New(t)
	require := require.New(t)

	var wg sync.WaitGroup
	aggCtx, aggCancel := context.WithCancel(context.Background())
	defer aggCancel()
	ctx, cancel := context.WithCancel(context.Background())
	defer cancel()
	clientNodes := 2
	nodes, apps := createNodes(aggCtx, ctx, clientNodes+1, true, t)

	for _, app := range apps {
		app.On("VerifyFraudProof", mock.Anything).Return(abci.ResponseVerifyFraudProof{Success: true}).Run(func(args mock.Arguments) {
			wg.Done()
		}).Once()
	}

	aggNode := nodes[0]
	fullNode1 := nodes[1]
	fullNode2 := nodes[2]

	wg.Add(clientNodes)
	require.NoError(aggNode.Start())
	defer func() {
		require.NoError(aggNode.Stop())
	}()
	require.NoError(fullNode1.Start())
	defer func() {
		require.NoError(fullNode1.Stop())
	}()
	wg.Wait()
	// aggregator should have 0 GenerateFraudProof calls and 1 VerifyFraudProof calls
	apps[0].AssertNumberOfCalls(t, "GenerateFraudProof", 0)
	apps[0].AssertNumberOfCalls(t, "VerifyFraudProof", 1)
	// fullnode1 should have 1 GenerateFraudProof calls and 1 VerifyFraudProof calls
	apps[1].AssertNumberOfCalls(t, "GenerateFraudProof", 1)
	apps[1].AssertNumberOfCalls(t, "VerifyFraudProof", 1)

<<<<<<< HEAD
	// TODO: Originally this test was using the aggCtx for each of the
	// fraudService.Get calls, but that seems off since we are calling it on
	// different nodes.  Should we be using the ctx instead? I updated it to
	// that.
	n1Frauds, err := aggNode.fraudService.Get(aggCtx, types.StateFraudProofType)
=======
	n1Frauds, err := aggNode.fraudService.Get(ctx, types.StateFraudProofType)
>>>>>>> 669f527f
	require.NoError(err)

	n2Frauds, err := fullNode1.fraudService.Get(ctx, types.StateFraudProofType)
	require.NoError(err)
	assert.Equal(n1Frauds, n2Frauds, "number of fraud proofs gossiped between nodes must match")

	wg.Add(1)
	// delay start node3 such that it can sync the fraud proof from peers, instead of listening to gossip
	require.NoError(fullNode2.Start())
	defer func() {
		require.NoError(fullNode2.Stop())
	}()

	wg.Wait()
	// fullnode2 should have 1 GenerateFraudProof calls and 1 VerifyFraudProof calls
	apps[2].AssertNumberOfCalls(t, "GenerateFraudProof", 1)
	apps[2].AssertNumberOfCalls(t, "VerifyFraudProof", 1)

	n3Frauds, err := fullNode2.fraudService.Get(ctx, types.StateFraudProofType)
	require.NoError(err)
	assert.Equal(n1Frauds, n3Frauds, "number of fraud proofs gossiped between nodes must match")
}

func TestFraudProofService(t *testing.T) {
<<<<<<< HEAD
	t.Run("SingleAggregatorSingleFullNodeFraudProofGossip", func(t *testing.T) {
		testSingleAggregatorSingleFullNodeFraudProofGossip(t)
	})
	t.Run("SingleAggregatorTwoFullNodeFraudProofSync", func(t *testing.T) {
		testSingleAggregatorTwoFullNodeFraudProofSync(t)
	})
=======
	t.Run("SingleAggregatorSingleFullNodeFraudProofGossip", testSingleAggregatorSingleFullNodeFraudProofGossip)
	t.Run("SingleAggregatorTwoFullNodeFraudProofSync", testSingleAggregatorTwoFullNodeFraudProofSync)
>>>>>>> 669f527f
}

// Creates a starts the given number of client nodes along with an aggregator node. Uses the given flag to decide whether to have the aggregator produce malicious blocks.
func createAndStartNodes(clientNodes int, isMalicious bool, t *testing.T) ([]*FullNode, []*mocks.Application) {
	aggCtx, aggCancel := context.WithCancel(context.Background())
	defer aggCancel()
	ctx, cancel := context.WithCancel(context.Background())
	defer cancel()
	nodes, apps := createNodes(aggCtx, ctx, clientNodes+1, isMalicious, t)
	startNodes(nodes, apps, t)
	defer func() {
		for _, n := range nodes {
			assert.NoError(t, n.Stop())
		}
	}()
	return nodes, apps
}

// Starts the given nodes using the given wait group to synchronize them
// and wait for them to gossip transactions
func startNodes(nodes []*FullNode, apps []*mocks.Application, t *testing.T) {

	// Wait for aggregator node to publish the first block for full nodes to initialize header exchange service
	require.NoError(t, nodes[0].Start())
	require.NoError(t, waitForFirstBlock(nodes[0], false))
	for i := 1; i < len(nodes); i++ {
		require.NoError(t, nodes[i].Start())
	}

	// wait for nodes to start up and establish connections; 1 second ensures that test pass even on CI.
	require.NoError(t, waitForAtLeastNBlocks(nodes[1], 2, false))

	for i := 1; i < len(nodes); i++ {
		data := strconv.Itoa(i) + time.Now().String()
		require.NoError(t, nodes[i].P2P.GossipTx(context.TODO(), []byte(data)))
	}

	timeout := time.NewTimer(time.Second * 30)
	doneChan := make(chan struct{})
	go func() {
		defer close(doneChan)
		// create a MockTester, to catch the Failed asserts from the Mock package
		m := MockTester{t: t}
		// We don't nedd to check any specific arguments to DeliverTx
		// so just use a function that returns "true" for matching the args
		matcher := mock.MatchedBy(func(i interface{}) bool { return true })
		err := testutils.Retry(300, 100*time.Millisecond, func() error {
			for i := 0; i < len(apps); i++ {
				if !apps[i].AssertCalled(m, "DeliverTx", matcher) {
					return errors.New("DeliverTx hasn't been called yet")
				}
			}
			return nil
		})
		assert := assert.New(t)
		assert.NoError(err)
	}()
	select {
	case <-doneChan:
	case <-timeout.C:
		t.FailNow()
	}
}

// Creates the given number of nodes the given nodes using the given wait group to synchornize them
func createNodes(aggCtx, ctx context.Context, num int, isMalicious bool, t *testing.T) ([]*FullNode, []*mocks.Application) {
	t.Helper()

	if aggCtx == nil {
		aggCtx = context.Background()
	}
	if ctx == nil {
		ctx = context.Background()
	}

	// create keys first, as they are required for P2P connections
	keys := make([]crypto.PrivKey, num)
	for i := 0; i < num; i++ {
		keys[i], _, _ = crypto.GenerateEd25519Key(rand.Reader)
	}

	nodes := make([]*FullNode, num)
	apps := make([]*mocks.Application, num)
	dalc := &mockda.DataAvailabilityLayerClient{}
	ds, _ := store.NewDefaultInMemoryKVStore()
	_ = dalc.Init([8]byte{}, nil, ds, log.TestingLogger())
	_ = dalc.Start()
	node, app := createNode(aggCtx, 0, isMalicious, true, false, keys, t)
	apps[0] = app
	nodes[0] = node.(*FullNode)
	// use same, common DALC, so nodes can share data
	nodes[0].dalc = dalc
	nodes[0].blockManager.SetDALC(dalc)
	for i := 1; i < num; i++ {
		node, apps[i] = createNode(ctx, i, isMalicious, false, false, keys, t)
		nodes[i] = node.(*FullNode)
		nodes[i].dalc = dalc
		nodes[i].blockManager.SetDALC(dalc)
	}

	return nodes, apps
}

func createNode(ctx context.Context, n int, isMalicious bool, aggregator bool, isLight bool, keys []crypto.PrivKey, t *testing.T) (Node, *mocks.Application) {
	t.Helper()
	require := require.New(t)
	// nodes will listen on consecutive ports on local interface
	// random connections to other nodes will be added
	startPort := 10000
	p2pConfig := config.P2PConfig{
		ListenAddress: "/ip4/127.0.0.1/tcp/" + strconv.Itoa(startPort+n),
	}
	bmConfig := config.BlockManagerConfig{
		DABlockTime: 100 * time.Millisecond,
		BlockTime:   1 * time.Second, // blocks must be at least 1 sec apart for adjacent headers to get verified correctly
		NamespaceID: types.NamespaceID{8, 7, 6, 5, 4, 3, 2, 1},
		FraudProofs: true,
	}
	for i := 0; i < len(keys); i++ {
		if i == n {
			continue
		}
		r := i
		id, err := peer.IDFromPrivateKey(keys[r])
		require.NoError(err)
		p2pConfig.Seeds += "/ip4/127.0.0.1/tcp/" + strconv.Itoa(startPort+r) + "/p2p/" + id.Pretty() + ","
	}
	p2pConfig.Seeds = strings.TrimSuffix(p2pConfig.Seeds, ",")

	app := &mocks.Application{}
	app.On("InitChain", mock.Anything).Return(abci.ResponseInitChain{})
	app.On("CheckTx", mock.Anything).Return(abci.ResponseCheckTx{})
	app.On("BeginBlock", mock.Anything).Return(abci.ResponseBeginBlock{})
	app.On("EndBlock", mock.Anything).Return(abci.ResponseEndBlock{})
	app.On("Commit", mock.Anything).Return(abci.ResponseCommit{})
	app.On("DeliverTx", mock.Anything).Return(abci.ResponseDeliverTx{})
	maliciousAppHash := []byte{9, 8, 7, 6}
	nonMaliciousAppHash := []byte{1, 2, 3, 4}
	if isMalicious && aggregator {
		app.On("GetAppHash", mock.Anything).Return(abci.ResponseGetAppHash{AppHash: maliciousAppHash})
	} else {
		app.On("GetAppHash", mock.Anything).Return(abci.ResponseGetAppHash{AppHash: nonMaliciousAppHash})
	}

	if isMalicious && !aggregator {
		app.On("GenerateFraudProof", mock.Anything).Return(abci.ResponseGenerateFraudProof{FraudProof: &abci.FraudProof{BlockHeight: 1, FraudulentBeginBlock: &abci.RequestBeginBlock{Hash: []byte("123")}, ExpectedValidAppHash: nonMaliciousAppHash}})
	}
	if ctx == nil {
		ctx = context.Background()
	}

	genesisValidators, signingKey := getGenesisValidatorSetWithSigner(1)
	genesis := &tmtypes.GenesisDoc{ChainID: "test", Validators: genesisValidators}
	// TODO: need to investigate why this needs to be done for light nodes
	genesis.InitialHeight = 1
	node, err := NewNode(
		ctx,
		config.NodeConfig{
			P2P:                p2pConfig,
			DALayer:            "mock",
			Aggregator:         aggregator,
			BlockManagerConfig: bmConfig,
			Light:              isLight,
		},
		keys[n],
		signingKey,
		proxy.NewLocalClientCreator(app),
		genesis,
		test.NewFileLogger(t).With("node", n))
	require.NoError(err)
	require.NotNil(node)

	return node, app
}<|MERGE_RESOLUTION|>--- conflicted
+++ resolved
@@ -455,15 +455,7 @@
 	apps[1].AssertNumberOfCalls(t, "GenerateFraudProof", 1)
 	apps[1].AssertNumberOfCalls(t, "VerifyFraudProof", 1)
 
-<<<<<<< HEAD
-	// TODO: Originally this test was using the aggCtx for each of the
-	// fraudService.Get calls, but that seems off since we are calling it on
-	// different nodes.  Should we be using the ctx instead? I updated it to
-	// that.
 	n1Frauds, err := aggNode.fraudService.Get(aggCtx, types.StateFraudProofType)
-=======
-	n1Frauds, err := aggNode.fraudService.Get(ctx, types.StateFraudProofType)
->>>>>>> 669f527f
 	require.NoError(err)
 
 	n2Frauds, err := fullNode1.fraudService.Get(ctx, types.StateFraudProofType)
@@ -488,17 +480,8 @@
 }
 
 func TestFraudProofService(t *testing.T) {
-<<<<<<< HEAD
-	t.Run("SingleAggregatorSingleFullNodeFraudProofGossip", func(t *testing.T) {
-		testSingleAggregatorSingleFullNodeFraudProofGossip(t)
-	})
-	t.Run("SingleAggregatorTwoFullNodeFraudProofSync", func(t *testing.T) {
-		testSingleAggregatorTwoFullNodeFraudProofSync(t)
-	})
-=======
 	t.Run("SingleAggregatorSingleFullNodeFraudProofGossip", testSingleAggregatorSingleFullNodeFraudProofGossip)
 	t.Run("SingleAggregatorTwoFullNodeFraudProofSync", testSingleAggregatorTwoFullNodeFraudProofSync)
->>>>>>> 669f527f
 }
 
 // Creates a starts the given number of client nodes along with an aggregator node. Uses the given flag to decide whether to have the aggregator produce malicious blocks.
