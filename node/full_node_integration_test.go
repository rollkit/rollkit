--- conflicted
+++ resolved
@@ -51,11 +51,7 @@
 		BlockTime:   1 * time.Second,
 		NamespaceID: types.NamespaceID{1, 2, 3, 4, 5, 6, 7, 8},
 	}
-<<<<<<< HEAD
-	node, err := newFullNode(context.Background(), config.NodeConfig{DALayer: "mock", Aggregator: true, BlockManagerConfig: blockManagerConfig}, key, signingKey, proxy.NewLocalClientCreator(app), &tmtypes.GenesisDoc{ChainID: "test"}, log.TestingLogger())
-=======
 	node, err := newFullNode(context.Background(), config.NodeConfig{DALayer: "mock", Aggregator: true, BlockManagerConfig: blockManagerConfig}, key, signingKey, proxy.NewLocalClientCreator(app), &tmtypes.GenesisDoc{ChainID: "test", Validators: genesisValidators}, log.TestingLogger())
->>>>>>> 81184a41
 	require.NoError(err)
 	require.NotNil(node)
 
@@ -161,11 +157,7 @@
 		Aggregator:         true,
 		BlockManagerConfig: blockManagerConfig,
 		LazyAggregator:     true,
-<<<<<<< HEAD
-	}, key, signingKey, proxy.NewLocalClientCreator(app), &tmtypes.GenesisDoc{ChainID: "test"}, log.TestingLogger())
-=======
 	}, key, signingKey, proxy.NewLocalClientCreator(app), &tmtypes.GenesisDoc{ChainID: "test", Validators: genesisValidators}, log.TestingLogger())
->>>>>>> 81184a41
 	assert.False(node.IsRunning())
 	assert.NoError(err)
 	err = node.Start()
@@ -554,11 +546,7 @@
 		keys[n],
 		signingKey,
 		proxy.NewLocalClientCreator(app),
-<<<<<<< HEAD
-		&tmtypes.GenesisDoc{ChainID: "test"},
-=======
 		&tmtypes.GenesisDoc{ChainID: "test", Validators: genesisValidators},
->>>>>>> 81184a41
 		log.TestingLogger().With("node", n))
 	require.NoError(err)
 	require.NotNil(node)
