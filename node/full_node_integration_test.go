package node

import (
	"context"
	"errors"
	"fmt"
	"sync"
	"testing"
	"time"

	"cosmossdk.io/log"
	testutils "github.com/celestiaorg/utils/test"
	"github.com/stretchr/testify/require"
	"github.com/stretchr/testify/suite"

	rollkitconfig "github.com/rollkit/rollkit/config"
	coreda "github.com/rollkit/rollkit/core/da"
	coreexecutor "github.com/rollkit/rollkit/core/execution"
	coresequencer "github.com/rollkit/rollkit/core/sequencer"
	"github.com/rollkit/rollkit/types"
)

// FullNodeTestSuite is a test suite for full node integration tests
type FullNodeTestSuite struct {
	suite.Suite
	ctx       context.Context
	cancel    context.CancelFunc
	node      *FullNode
	errCh     chan error
	runningWg sync.WaitGroup
}

// startNodeInBackground starts the given node in a background goroutine
// and adds to the wait group for proper cleanup
func (s *FullNodeTestSuite) startNodeInBackground(node *FullNode) {
	s.runningWg.Add(1)
	go func() {
		defer s.runningWg.Done()
		err := node.Run(s.ctx)
		select {
		case s.errCh <- err:
		default:
			s.T().Logf("Error channel full, discarding error: %v", err)
		}
	}()
}

func (s *FullNodeTestSuite) SetupTest() {
	s.ctx, s.cancel = context.WithCancel(context.Background())
	s.errCh = make(chan error, 1)

	// Setup node with proper configuration
	config := getTestConfig(1)
	config.BlockTime = 100 * time.Millisecond        // Faster block production for tests
	config.DABlockTime = 200 * time.Millisecond      // Faster DA submission for tests
	config.BlockManagerConfig.MaxPendingBlocks = 100 // Allow more pending blocks
	config.Aggregator = true                         // Enable aggregator mode

	// Add debug logging for configuration
	s.T().Logf("Test configuration: BlockTime=%v, DABlockTime=%v, MaxPendingBlocks=%d",
		config.BlockTime, config.DABlockTime, config.BlockManagerConfig.MaxPendingBlocks)

	// Create genesis with current time
	genesis, genesisValidatorKey := types.GetGenesisWithPrivkey(types.DefaultSigningKeyType, "test-chain")
	genesis.GenesisTime = time.Now() // Set genesis time to now
	signingKey, err := types.PrivKeyToSigningKey(genesisValidatorKey)
	require.NoError(s.T(), err)

	p2pKey := generateSingleKey()

	dummyDA := coreda.NewDummyDA(100_000)
	dummyExec := coreexecutor.NewDummyExecutor()
	dummySequencer := coresequencer.NewDummySequencer()
	dummyDA := coreda.NewDummyDA(100_000)
	dummyClient := coreda.NewDummyClient(dummyDA, []byte(MockDANamespace))

	node, err := NewNode(
		s.ctx,
		config,
		dummyExec,
		dummySequencer,
<<<<<<< HEAD
		dummyDA,
=======
		dummyClient,
>>>>>>> 104787ba
		p2pKey,
		signingKey,
		genesis,
		DefaultMetricsProvider(rollkitconfig.DefaultInstrumentationConfig()),
		log.NewTestLogger(s.T()),
	)
	require.NoError(s.T(), err)
	require.NotNil(s.T(), node)

	fn, ok := node.(*FullNode)
	require.True(s.T(), ok)

	s.node = fn

	// Start the node in a goroutine using Run instead of Start
	s.startNodeInBackground(s.node)

	// Wait for the node to start and initialize DA connection
	time.Sleep(2 * time.Second)

	// Verify that the node is running and producing blocks
	height, err := getNodeHeight(s.node, Header)
	require.NoError(s.T(), err, "Failed to get node height")
	require.Greater(s.T(), height, uint64(0), "Node should have produced at least one block")

	// Wait for DA inclusion with retry
	err = testutils.Retry(30, 100*time.Millisecond, func() error {
		daHeight := s.node.blockManager.GetDAIncludedHeight()
		if daHeight == 0 {
			return fmt.Errorf("waiting for DA inclusion")
		}
		return nil
	})
	require.NoError(s.T(), err, "Failed to get DA inclusion")

	// Wait for additional blocks to be produced
	time.Sleep(500 * time.Millisecond)

	// Additional debug info after node start
	initialHeight := s.node.Store.Height()
	s.T().Logf("Node started - Initial block height: %d", initialHeight)
	s.T().Logf("DA client initialized: %v", s.node.blockManager.DALCInitialized())

	// Wait longer for height to stabilize and log intermediate values
	for i := 0; i < 5; i++ {
		time.Sleep(200 * time.Millisecond)
		currentHeight := s.node.Store.Height()
		s.T().Logf("Current height during stabilization: %d", currentHeight)
	}

	// Get final height after stabilization period
	finalHeight := s.node.Store.Height()
	s.T().Logf("Final setup height: %d", finalHeight)

	// Store the stable height for test use
	s.node.blockManager.SetLastState(s.node.blockManager.GetLastState())

	// Log additional state information
	s.T().Logf("Last submitted height: %d", s.node.blockManager.PendingHeaders().GetLastSubmittedHeight())
	s.T().Logf("DA included height: %d", s.node.blockManager.GetDAIncludedHeight())

	// Verify sequencer client is working
	err = testutils.Retry(30, 100*time.Millisecond, func() error {
		if s.node.blockManager.SeqClient() == nil {
			return fmt.Errorf("sequencer client not initialized")
		}
		return nil
	})
	require.NoError(s.T(), err, "Sequencer client initialization failed")
}

func (s *FullNodeTestSuite) TearDownTest() {
	if s.cancel != nil {
		s.cancel() // Cancel context to stop the node

		// Wait for the node to stop with a timeout
		waitCh := make(chan struct{})
		go func() {
			s.runningWg.Wait()
			close(waitCh)
		}()

		select {
		case <-waitCh:
			// Node stopped successfully
		case <-time.After(5 * time.Second):
			s.T().Log("Warning: Node did not stop gracefully within timeout")
		}

		// Check for any errors
		select {
		case err := <-s.errCh:
			if err != nil && !errors.Is(err, context.Canceled) {
				s.T().Logf("Error stopping node in teardown: %v", err)
			}
		default:
			// No error
		}
	}
}

// TestFullNodeTestSuite runs the test suite
func TestFullNodeTestSuite(t *testing.T) {
	suite.Run(t, new(FullNodeTestSuite))
}

func (s *FullNodeTestSuite) TestSubmitBlocksToDA() {
	require := require.New(s.T())

	// Get initial state
	initialDAHeight := s.node.blockManager.GetDAIncludedHeight()
	initialHeight := s.node.Store.Height()

	// Check if block manager is properly initialized
	s.T().Log("=== Block Manager State ===")
	pendingHeaders, err := s.node.blockManager.PendingHeaders().GetPendingHeaders()
	require.NoError(err)
	s.T().Logf("Initial Pending Headers: %d", len(pendingHeaders))
	s.T().Logf("Last Submitted Height: %d", s.node.blockManager.PendingHeaders().GetLastSubmittedHeight())

	// Verify sequencer is working
	s.T().Log("=== Sequencer Check ===")
	require.NotNil(s.node.blockManager.SeqClient(), "Sequencer client should be initialized")

	// Monitor batch retrieval
	s.T().Log("=== Monitoring Batch Retrieval ===")
	for i := 0; i < 5; i++ {
		time.Sleep(200 * time.Millisecond)
		// We can't directly check batch queue size, but we can monitor block production
		currentHeight := s.node.Store.Height()
		s.T().Logf("Current height after batch check %d: %d", i, currentHeight)
	}

	// Try to trigger block production explicitly
	s.T().Log("=== Attempting to Trigger Block Production ===")
	// Force a state update to trigger block production
	currentState := s.node.blockManager.GetLastState()
	currentState.LastBlockTime = time.Now().Add(-2 * s.node.nodeConfig.BlockTime)
	s.node.blockManager.SetLastState(currentState)

	// Monitor after trigger
	for i := 0; i < 5; i++ {
		time.Sleep(200 * time.Millisecond)
		currentHeight := s.node.Store.Height()
		currentDAHeight := s.node.blockManager.GetDAIncludedHeight()
		pendingHeaders, _ := s.node.blockManager.PendingHeaders().GetPendingHeaders()
		s.T().Logf("Post-trigger check %d - Height: %d, DA Height: %d, Pending: %d",
			i, currentHeight, currentDAHeight, len(pendingHeaders))
	}

	// Final assertions with more detailed error messages
	finalDAHeight := s.node.blockManager.GetDAIncludedHeight()
	finalHeight := s.node.Store.Height()

	require.Greater(finalHeight, initialHeight, "Block height should have increased")
	require.Greater(finalDAHeight, initialDAHeight, "DA height should have increased")
}

func (s *FullNodeTestSuite) TestDAInclusion() {
	require := require.New(s.T())

	// Get initial height and DA height
	initialHeight, err := getNodeHeight(s.node, Header)
	require.NoError(err, "Failed to get initial height")
	initialDAHeight := s.node.blockManager.GetDAIncludedHeight()

	s.T().Logf("=== Initial State ===")
	s.T().Logf("Block height: %d, DA height: %d", initialHeight, initialDAHeight)
	s.T().Logf("Is proposer: %v", s.node.blockManager.IsProposer())
	s.T().Logf("DA client initialized: %v", s.node.blockManager.DALCInitialized())
	s.T().Logf("Aggregator enabled: %v", s.node.nodeConfig.Aggregator)

	// Monitor state changes in shorter intervals
	s.T().Log("=== Monitoring State Changes ===")
	for i := 0; i < 10; i++ {
		time.Sleep(200 * time.Millisecond)
		currentHeight := s.node.Store.Height()
		currentDAHeight := s.node.blockManager.GetDAIncludedHeight()
		pendingHeaders, _ := s.node.blockManager.PendingHeaders().GetPendingHeaders()
		lastSubmittedHeight := s.node.blockManager.PendingHeaders().GetLastSubmittedHeight()

		s.T().Logf("Iteration %d:", i)
		s.T().Logf("  - Height: %d", currentHeight)
		s.T().Logf("  - DA Height: %d", currentDAHeight)
		s.T().Logf("  - Pending Headers: %d", len(pendingHeaders))
		s.T().Logf("  - Last Submitted Height: %d", lastSubmittedHeight)
	}

	s.T().Log("=== Checking DA Height Increase ===")
	// Use shorter retry period with more frequent checks
	var finalDAHeight uint64
	err = testutils.Retry(30, 200*time.Millisecond, func() error {
		currentDAHeight := s.node.blockManager.GetDAIncludedHeight()
		currentHeight := s.node.Store.Height()
		pendingHeaders, _ := s.node.blockManager.PendingHeaders().GetPendingHeaders()

		s.T().Logf("Retry check - DA Height: %d, Block Height: %d, Pending: %d",
			currentDAHeight, currentHeight, len(pendingHeaders))

		if currentDAHeight <= initialDAHeight {
			return fmt.Errorf("waiting for DA height to increase from %d (current: %d)",
				initialDAHeight, currentDAHeight)
		}
		finalDAHeight = currentDAHeight
		return nil
	})

	// Final state logging
	s.T().Log("=== Final State ===")
	finalHeight := s.node.Store.Height()
	pendingHeaders, _ := s.node.blockManager.PendingHeaders().GetPendingHeaders()
	s.T().Logf("Final Height: %d", finalHeight)
	s.T().Logf("Final DA Height: %d", finalDAHeight)
	s.T().Logf("Final Pending Headers: %d", len(pendingHeaders))

	// Assertions
	require.NoError(err, "DA height did not increase")
	require.Greater(finalHeight, initialHeight, "Block height should increase")
	require.Greater(finalDAHeight, initialDAHeight, "DA height should increase")
}

func (s *FullNodeTestSuite) TestMaxPending() {
	require := require.New(s.T())

	// First, stop the current node by cancelling its context
	s.cancel()

	// Create a new context for the new node
	s.ctx, s.cancel = context.WithCancel(context.Background())

	// Reset error channel
	s.errCh = make(chan error, 1)

	// Reconfigure node with low max pending
	config := getTestConfig(1)
	config.BlockManagerConfig.MaxPendingBlocks = 2

	genesis, genesisValidatorKey := types.GetGenesisWithPrivkey(types.DefaultSigningKeyType, "test-chain")
	signingKey, err := types.PrivKeyToSigningKey(genesisValidatorKey)
	require.NoError(err)

	p2pKey := generateSingleKey()

	dummyDA := coreda.NewDummyDA(100_000)
	dummyExec := coreexecutor.NewDummyExecutor()
	dummySequencer := coresequencer.NewDummySequencer()
	dummyDA := coreda.NewDummyDA(100_000)
	dummyClient := coreda.NewDummyClient(dummyDA, []byte(MockDANamespace))

	node, err := NewNode(
		s.ctx,
		config,
		dummyExec,
		dummySequencer,
<<<<<<< HEAD
		dummyDA,
=======
		dummyClient,
>>>>>>> 104787ba
		p2pKey,
		signingKey,
		genesis,
		DefaultMetricsProvider(rollkitconfig.DefaultInstrumentationConfig()),
		log.NewTestLogger(s.T()),
	)
	require.NoError(err)
	require.NotNil(node)

	fn, ok := node.(*FullNode)
	require.True(ok)

	s.node = fn

	// Start the node using Run in a goroutine
	s.startNodeInBackground(s.node)

	// Wait blocks to be produced up to max pending
	time.Sleep(time.Duration(config.BlockManagerConfig.MaxPendingBlocks+1) * config.BlockTime)

	// Verify that number of pending blocks doesn't exceed max
	height, err := getNodeHeight(s.node, Header)
	require.NoError(err)
	require.LessOrEqual(height, config.BlockManagerConfig.MaxPendingBlocks)
}

func (s *FullNodeTestSuite) TestGenesisInitialization() {
	require := require.New(s.T())

	// Verify genesis state
	state := s.node.blockManager.GetLastState()
	require.Equal(s.node.genesis.InitialHeight, int64(state.InitialHeight))
	require.Equal(s.node.genesis.ChainID, state.ChainID)
}

func (s *FullNodeTestSuite) TestStateRecovery() {
	s.T().Skip("skipping state recovery test, we need to reuse the same database, when we use in memory it starts fresh each time")
	require := require.New(s.T())

	// Get current state
	originalHeight, err := getNodeHeight(s.node, Store)
	require.NoError(err)

	// Wait for some blocks
	time.Sleep(2 * s.node.nodeConfig.BlockTime)

	// Stop the current node
	s.cancel()

	// Wait for the node to stop
	waitCh := make(chan struct{})
	go func() {
		s.runningWg.Wait()
		close(waitCh)
	}()

	select {
	case <-waitCh:
		// Node stopped successfully
	case <-time.After(2 * time.Second):
		s.T().Log("Warning: Node did not stop gracefully within timeout")
	}

	// Create a new context
	s.ctx, s.cancel = context.WithCancel(context.Background())
	s.errCh = make(chan error, 1)

	// Create a NEW node instance instead of reusing the old one
	config := getTestConfig(1)
	genesis, genesisValidatorKey := types.GetGenesisWithPrivkey(types.DefaultSigningKeyType, "test-chain")
	signingKey, err := types.PrivKeyToSigningKey(genesisValidatorKey)
	require.NoError(err)
	p2pKey := generateSingleKey()

	dummyExec := coreexecutor.NewDummyExecutor()
	dummySequencer := coresequencer.NewDummySequencer()
	dummyDA := coreda.NewDummyDA(100_000)
<<<<<<< HEAD
=======
	dummyClient := coreda.NewDummyClient(dummyDA, []byte(MockDANamespace))
>>>>>>> 104787ba

	node, err := NewNode(
		s.ctx,
		config,
		dummyExec,
		dummySequencer,
<<<<<<< HEAD
		dummyDA,
=======
		dummyClient,
>>>>>>> 104787ba
		p2pKey,
		signingKey,
		genesis,
		DefaultMetricsProvider(rollkitconfig.DefaultInstrumentationConfig()),
		log.NewTestLogger(s.T()),
	)
	require.NoError(err)

	fn, ok := node.(*FullNode)
	require.True(ok)

	// Replace the old node with the new one
	s.node = fn

	// Start the new node
	s.startNodeInBackground(s.node)

	// Wait a bit after restart
	time.Sleep(s.node.nodeConfig.BlockTime)

	// Verify state persistence
	recoveredHeight, err := getNodeHeight(s.node, Store)
	require.NoError(err)
	require.GreaterOrEqual(recoveredHeight, originalHeight)
<<<<<<< HEAD
}

func (s *FullNodeTestSuite) TestInvalidDAConfig() {
	require := require.New(s.T())

	// Create a node with invalid DA configuration
	invalidConfig := getTestConfig(1)
	invalidConfig.DAAddress = "invalid://invalid-address:1234" // Use an invalid URL scheme

	genesis, genesisValidatorKey := types.GetGenesisWithPrivkey(types.DefaultSigningKeyType, "test-chain")
	signingKey, err := types.PrivKeyToSigningKey(genesisValidatorKey)
	require.NoError(err)

	p2pKey := generateSingleKey()

	dummyDA := coreda.NewDummyDA(100_000)
	dummyExec := coreexecutor.NewDummyExecutor()
	dummySequencer := coresequencer.NewDummySequencer()

	// Attempt to create a node with invalid DA config
	node, err := NewNode(
		s.ctx,
		invalidConfig,
		dummyExec,
		dummySequencer,
		dummyDA,
		p2pKey,
		signingKey,
		genesis,
		DefaultMetricsProvider(rollkitconfig.DefaultInstrumentationConfig()),
		log.NewTestLogger(s.T()),
	)

	// Verify that node creation fails with appropriate error
	require.Error(err, "Expected error when creating node with invalid DA config")
	require.Contains(err.Error(), "unknown url scheme", "Expected error related to invalid URL scheme")
	require.Nil(node, "Node should not be created with invalid DA config")
=======
>>>>>>> 104787ba
}<|MERGE_RESOLUTION|>--- conflicted
+++ resolved
@@ -68,7 +68,6 @@
 
 	p2pKey := generateSingleKey()
 
-	dummyDA := coreda.NewDummyDA(100_000)
 	dummyExec := coreexecutor.NewDummyExecutor()
 	dummySequencer := coresequencer.NewDummySequencer()
 	dummyDA := coreda.NewDummyDA(100_000)
@@ -79,11 +78,7 @@
 		config,
 		dummyExec,
 		dummySequencer,
-<<<<<<< HEAD
-		dummyDA,
-=======
 		dummyClient,
->>>>>>> 104787ba
 		p2pKey,
 		signingKey,
 		genesis,
@@ -327,7 +322,6 @@
 
 	p2pKey := generateSingleKey()
 
-	dummyDA := coreda.NewDummyDA(100_000)
 	dummyExec := coreexecutor.NewDummyExecutor()
 	dummySequencer := coresequencer.NewDummySequencer()
 	dummyDA := coreda.NewDummyDA(100_000)
@@ -338,11 +332,7 @@
 		config,
 		dummyExec,
 		dummySequencer,
-<<<<<<< HEAD
-		dummyDA,
-=======
 		dummyClient,
->>>>>>> 104787ba
 		p2pKey,
 		signingKey,
 		genesis,
@@ -420,21 +410,14 @@
 	dummyExec := coreexecutor.NewDummyExecutor()
 	dummySequencer := coresequencer.NewDummySequencer()
 	dummyDA := coreda.NewDummyDA(100_000)
-<<<<<<< HEAD
-=======
 	dummyClient := coreda.NewDummyClient(dummyDA, []byte(MockDANamespace))
->>>>>>> 104787ba
 
 	node, err := NewNode(
 		s.ctx,
 		config,
 		dummyExec,
 		dummySequencer,
-<<<<<<< HEAD
-		dummyDA,
-=======
 		dummyClient,
->>>>>>> 104787ba
 		p2pKey,
 		signingKey,
 		genesis,
@@ -459,44 +442,4 @@
 	recoveredHeight, err := getNodeHeight(s.node, Store)
 	require.NoError(err)
 	require.GreaterOrEqual(recoveredHeight, originalHeight)
-<<<<<<< HEAD
-}
-
-func (s *FullNodeTestSuite) TestInvalidDAConfig() {
-	require := require.New(s.T())
-
-	// Create a node with invalid DA configuration
-	invalidConfig := getTestConfig(1)
-	invalidConfig.DAAddress = "invalid://invalid-address:1234" // Use an invalid URL scheme
-
-	genesis, genesisValidatorKey := types.GetGenesisWithPrivkey(types.DefaultSigningKeyType, "test-chain")
-	signingKey, err := types.PrivKeyToSigningKey(genesisValidatorKey)
-	require.NoError(err)
-
-	p2pKey := generateSingleKey()
-
-	dummyDA := coreda.NewDummyDA(100_000)
-	dummyExec := coreexecutor.NewDummyExecutor()
-	dummySequencer := coresequencer.NewDummySequencer()
-
-	// Attempt to create a node with invalid DA config
-	node, err := NewNode(
-		s.ctx,
-		invalidConfig,
-		dummyExec,
-		dummySequencer,
-		dummyDA,
-		p2pKey,
-		signingKey,
-		genesis,
-		DefaultMetricsProvider(rollkitconfig.DefaultInstrumentationConfig()),
-		log.NewTestLogger(s.T()),
-	)
-
-	// Verify that node creation fails with appropriate error
-	require.Error(err, "Expected error when creating node with invalid DA config")
-	require.Contains(err.Error(), "unknown url scheme", "Expected error related to invalid URL scheme")
-	require.Nil(node, "Node should not be created with invalid DA config")
-=======
->>>>>>> 104787ba
 }