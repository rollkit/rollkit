package node

import (
	"context"
	"crypto/rand"
	"fmt"
	mrand "math/rand"
	"strconv"
	"strings"
	"sync"
	"testing"
	"time"

	"github.com/stretchr/testify/assert"

	"github.com/libp2p/go-libp2p/core/crypto"
	"github.com/libp2p/go-libp2p/core/peer"
	"github.com/stretchr/testify/mock"
	"github.com/stretchr/testify/require"
	abci "github.com/tendermint/tendermint/abci/types"
	"github.com/tendermint/tendermint/libs/log"
	"github.com/tendermint/tendermint/proxy"
	tmtypes "github.com/tendermint/tendermint/types"

	"github.com/rollkit/rollkit/config"
	"github.com/rollkit/rollkit/da"
	mockda "github.com/rollkit/rollkit/da/mock"
	"github.com/rollkit/rollkit/mocks"
	"github.com/rollkit/rollkit/p2p"
	"github.com/rollkit/rollkit/store"
	"github.com/rollkit/rollkit/types"
)

func TestAggregatorMode(t *testing.T) {
	assert := assert.New(t)
	require := require.New(t)

	app := &mocks.Application{}
	app.On("InitChain", mock.Anything).Return(abci.ResponseInitChain{})
	app.On("CheckTx", mock.Anything).Return(abci.ResponseCheckTx{})
	app.On("BeginBlock", mock.Anything).Return(abci.ResponseBeginBlock{})
	app.On("DeliverTx", mock.Anything).Return(abci.ResponseDeliverTx{})
	app.On("EndBlock", mock.Anything).Return(abci.ResponseEndBlock{})
	app.On("Commit", mock.Anything).Return(abci.ResponseCommit{})
	app.On("GetAppHash", mock.Anything).Return(abci.ResponseGetAppHash{})

	key, _, _ := crypto.GenerateEd25519Key(rand.Reader)
	anotherKey, _, _ := crypto.GenerateEd25519Key(rand.Reader)
	genesisValidators, signingKey := getGenesisValidatorSetWithSigner(1)
	blockManagerConfig := config.BlockManagerConfig{
		BlockTime:   1 * time.Second,
		NamespaceID: types.NamespaceID{1, 2, 3, 4, 5, 6, 7, 8},
	}
	node, err := newFullNode(context.Background(), config.NodeConfig{DALayer: "mock", Aggregator: true, BlockManagerConfig: blockManagerConfig}, key, signingKey, proxy.NewLocalClientCreator(app), &tmtypes.GenesisDoc{ChainID: "test", Validators: genesisValidators}, log.TestingLogger())
	require.NoError(err)
	require.NotNil(node)

	assert.False(node.IsRunning())

	err = node.Start()
	assert.NoError(err)
	defer func() {
		err := node.Stop()
		assert.NoError(err)
	}()
	assert.True(node.IsRunning())

	pid, err := peer.IDFromPrivateKey(anotherKey)
	require.NoError(err)
	ctx, cancel := context.WithCancel(context.TODO())
	go func() {
		for {
			select {
			case <-ctx.Done():
				return
			default:
				node.incomingTxCh <- &p2p.GossipMessage{Data: []byte(time.Now().String()), From: pid}
				time.Sleep(time.Duration(mrand.Uint32()%20) * time.Millisecond) //nolint:gosec
			}
		}
	}()
	time.Sleep(3 * time.Second)
	cancel()
}

// TestTxGossipingAndAggregation setups a network of nodes, with single aggregator and multiple producers.
// Nodes should gossip transactions and aggregator node should produce blocks.
func TestTxGossipingAndAggregation(t *testing.T) {
	assert := assert.New(t)
	require := require.New(t)

	clientNodes := 4
	nodes, apps := createAndStartNodes(clientNodes, false, t)
	aggApp := apps[0]
	apps = apps[1:]

	aggApp.AssertNumberOfCalls(t, "DeliverTx", clientNodes)
	aggApp.AssertExpectations(t)

	for i, app := range apps {
		app.AssertNumberOfCalls(t, "DeliverTx", clientNodes)
		app.AssertExpectations(t)

		// assert that we have most of the blocks from aggregator
		beginCnt := 0
		endCnt := 0
		commitCnt := 0
		for _, call := range app.Calls {
			switch call.Method {
			case "BeginBlock":
				beginCnt++
			case "EndBlock":
				endCnt++
			case "Commit":
				commitCnt++
			}
		}
		aggregatorHeight := nodes[0].Store.Height()
		adjustedHeight := int(aggregatorHeight - 3) // 3 is completely arbitrary
		assert.GreaterOrEqual(beginCnt, adjustedHeight)
		assert.GreaterOrEqual(endCnt, adjustedHeight)
		assert.GreaterOrEqual(commitCnt, adjustedHeight)

		// assert that all blocks known to node are same as produced by aggregator
		for h := uint64(1); h <= nodes[i].Store.Height(); h++ {
			aggBlock, err := nodes[0].Store.LoadBlock(h)
			require.NoError(err)
			nodeBlock, err := nodes[i].Store.LoadBlock(h)
			require.NoError(err)
			assert.Equal(aggBlock, nodeBlock, fmt.Sprintf("height: %d", h))
		}
	}
}

func TestLazyAggregator(t *testing.T) {
	assert := assert.New(t)
	require := require.New(t)

	app := &mocks.Application{}
	app.On("InitChain", mock.Anything).Return(abci.ResponseInitChain{})
	app.On("CheckTx", mock.Anything).Return(abci.ResponseCheckTx{})
	app.On("BeginBlock", mock.Anything).Return(abci.ResponseBeginBlock{})
	app.On("DeliverTx", mock.Anything).Return(abci.ResponseDeliverTx{})
	app.On("EndBlock", mock.Anything).Return(abci.ResponseEndBlock{})
	app.On("Commit", mock.Anything).Return(abci.ResponseCommit{})
	app.On("GetAppHash", mock.Anything).Return(abci.ResponseGetAppHash{})

	key, _, _ := crypto.GenerateEd25519Key(rand.Reader)
	genesisValidators, signingKey := getGenesisValidatorSetWithSigner(1)
	blockManagerConfig := config.BlockManagerConfig{
		BlockTime:   1 * time.Second,
		NamespaceID: types.NamespaceID{1, 2, 3, 4, 5, 6, 7, 8},
	}

	node, err := NewNode(context.Background(), config.NodeConfig{
		DALayer:            "mock",
		Aggregator:         true,
		BlockManagerConfig: blockManagerConfig,
		LazyAggregator:     true,
	}, key, signingKey, proxy.NewLocalClientCreator(app), &tmtypes.GenesisDoc{ChainID: "test", Validators: genesisValidators}, log.TestingLogger())
	assert.False(node.IsRunning())
	assert.NoError(err)
	err = node.Start()
	assert.NoError(err)
	defer func() {
		err := node.Stop()
		assert.NoError(err)
	}()
	assert.True(node.IsRunning())

	require.NoError(err)

	// delay to ensure it waits for block 1 to be built
	time.Sleep(1 * time.Second)

	client := node.GetClient()

	_, err = client.BroadcastTxCommit(context.Background(), []byte{0, 0, 0, 1})
	assert.NoError(err)
	time.Sleep(2 * time.Second)
	assert.Equal(node.(*FullNode).Store.Height(), uint64(2))

	_, err = client.BroadcastTxCommit(context.Background(), []byte{0, 0, 0, 2})
	assert.NoError(err)
	time.Sleep(2 * time.Second)
	assert.Equal(node.(*FullNode).Store.Height(), uint64(3))

	_, err = client.BroadcastTxCommit(context.Background(), []byte{0, 0, 0, 3})
	assert.NoError(err)
	time.Sleep(2 * time.Second)
	assert.Equal(node.(*FullNode).Store.Height(), uint64(4))

}

func TestHeaderExchange(t *testing.T) {
	testSingleAggreatorSingleFullNode(t)
	testSingleAggreatorTwoFullNode(t)
	testSingleAggreatorSingleFullNodeTrustedHash(t)
	TestSingleAggreatorSingleFullNodeSingleLightNode(t)
}

func testSingleAggreatorSingleFullNode(t *testing.T) {
	assert := assert.New(t)
	require := require.New(t)

	var wg sync.WaitGroup
	aggCtx, aggCancel := context.WithCancel(context.Background())
	ctx, cancel := context.WithCancel(context.Background())
	clientNodes := 1
	nodes, _ := createNodes(aggCtx, ctx, clientNodes+1, false, &wg, t)

	node1 := nodes[0]
	node2 := nodes[1]

	require.NoError(node1.Start())
	time.Sleep(2 * time.Second) // wait for more than 1 blocktime for syncer to work
	require.NoError(node2.Start())

	time.Sleep(3 * time.Second)

	n1h := node1.hExService.headerStore.Height()
	aggCancel()
	require.NoError(node1.Stop())

	time.Sleep(3 * time.Second)

	n2h := node2.hExService.headerStore.Height()
	cancel()
	require.NoError(node2.Stop())

	assert.Equal(n1h, n2h, "heights must match")
}

func testSingleAggreatorTwoFullNode(t *testing.T) {
	assert := assert.New(t)
	require := require.New(t)

	var wg sync.WaitGroup
	aggCtx, aggCancel := context.WithCancel(context.Background())
	ctx, cancel := context.WithCancel(context.Background())
	clientNodes := 2
	nodes, _ := createNodes(aggCtx, ctx, clientNodes+1, false, &wg, t)

	node1 := nodes[0]
	node2 := nodes[1]
	node3 := nodes[2]

	require.NoError(node1.Start())
	time.Sleep(2 * time.Second) // wait for more than 1 blocktime for syncer to work
	require.NoError(node2.Start())
	require.NoError(node3.Start())

	time.Sleep(3 * time.Second)

	n1h := node1.hExService.headerStore.Height()
	aggCancel()
	require.NoError(node1.Stop())

	time.Sleep(3 * time.Second)

	n2h := node2.hExService.headerStore.Height()
	cancel()
	require.NoError(node2.Stop())

	n3h := node3.hExService.headerStore.Height()
	require.NoError(node3.Stop())

	assert.Equal(n1h, n2h, "heights must match")
	assert.Equal(n1h, n3h, "heights must match")
}

func testSingleAggreatorSingleFullNodeTrustedHash(t *testing.T) {
	assert := assert.New(t)
	require := require.New(t)

	var wg sync.WaitGroup
	aggCtx, aggCancel := context.WithCancel(context.Background())
	ctx, cancel := context.WithCancel(context.Background())
	clientNodes := 1
	nodes, _ := createNodes(aggCtx, ctx, clientNodes+1, false, &wg, t)

	node1 := nodes[0]
	node2 := nodes[1]

	require.NoError(node1.Start())
	time.Sleep(2 * time.Second) // wait for more than 1 blocktime for syncer to work
	// Get the trusted hash from node1 and pass it to node2 config
	trustedHash, err := node1.hExService.headerStore.GetByHeight(aggCtx, 1)
	require.NoError(err)
	node2.conf.TrustedHash = trustedHash.Hash().String()
	require.NoError(node2.Start())

	time.Sleep(3 * time.Second)

	n1h := node1.hExService.headerStore.Height()
	aggCancel()
	require.NoError(node1.Stop())

	time.Sleep(3 * time.Second)

	n2h := node2.hExService.headerStore.Height()
	cancel()
	require.NoError(node2.Stop())

	assert.Equal(n1h, n2h, "heights must match")
}

func TestSingleAggreatorSingleFullNodeSingleLightNode(t *testing.T) {
	assert := assert.New(t)
	require := require.New(t)

	var wg sync.WaitGroup
	aggCtx, aggCancel := context.WithCancel(context.Background())
	ctx, cancel := context.WithCancel(context.Background())

<<<<<<< HEAD
	num := 3
	keys := make([]crypto.PrivKey, num)
	for i := 0; i < num; i++ {
		keys[i], _, _ = crypto.GenerateEd25519Key(rand.Reader)
	}
	dalc := &mockda.DataAvailabilityLayerClient{}
	ds, _ := store.NewDefaultInMemoryKVStore()
	_ = dalc.Init([8]byte{}, nil, ds, log.TestingLogger())
	_ = dalc.Start()
	sequencer, _ := createNode(aggCtx, 0, false, true, dalc, keys, &wg, t)
	fullNode, _ := createNode(ctx, 1, false, false, dalc, keys, &wg, t)
=======
	node1 := nodes[0]
	node2 := nodes[1]
	//node3 := nodes[2]
>>>>>>> 10236999

	app := &mocks.Application{}
	app.On("InitChain", mock.Anything).Return(abci.ResponseInitChain{})
	app.On("CheckTx", mock.Anything).Return(abci.ResponseCheckTx{})
	app.On("BeginBlock", mock.Anything).Return(abci.ResponseBeginBlock{})
	app.On("EndBlock", mock.Anything).Return(abci.ResponseEndBlock{})
	app.On("Commit", mock.Anything).Return(abci.ResponseCommit{})
	app.On("GetAppHash", mock.Anything).Return(abci.ResponseGetAppHash{AppHash: []byte{1, 2, 3, 4}})
	app.On("DeliverTx", mock.Anything).Return(abci.ResponseDeliverTx{}).Run(func(args mock.Arguments) {
		wg.Done()
	})
	genesisValidators, _ := getGenesisValidatorSetWithSigner(1)
	bmConfig := config.BlockManagerConfig{
		DABlockTime: 100 * time.Millisecond,
		BlockTime:   1 * time.Second, // blocks must be at least 1 sec apart for adjacent headers to get verified correctly
		NamespaceID: types.NamespaceID{8, 7, 6, 5, 4, 3, 2, 1},
		FraudProofs: true,
	}
	p2pConfig := config.P2PConfig{
		ListenAddress: "/ip4/127.0.0.1/tcp/" + strconv.Itoa(10002),
	}
	for i := 0; i < len(keys); i++ {
		if i == 3 {
			continue
		}
		r := i
		id, err := peer.IDFromPrivateKey(keys[r])
		require.NoError(err)
		p2pConfig.Seeds += "/ip4/127.0.0.1/tcp/" + strconv.Itoa(10000+r) + "/p2p/" + id.Pretty() + ","
	}
	p2pConfig.Seeds = strings.TrimSuffix(p2pConfig.Seeds, ",")
	lightNode, err := newLightNode(
		ctx,
		config.NodeConfig{
			P2P:                p2pConfig,
			DALayer:            "mock",
			Aggregator:         false,
			BlockManagerConfig: bmConfig,
		},
		keys[2],
		proxy.NewLocalClientCreator(app),
		&tmtypes.GenesisDoc{ChainID: "test", Validators: genesisValidators},
		log.TestingLogger().With("lightNode"),
	)
	require.NoError(err)

<<<<<<< HEAD
	require.NoError(sequencer.Start())
	require.NoError(fullNode.Start())
	require.NoError(lightNode.Start())
=======
	//node3.conf.Light = true
	//require.NoError(node3.Start())
>>>>>>> 10236999

	time.Sleep(3 * time.Second)

	n1h := sequencer.hExService.headerStore.Height()
	aggCancel()
	require.NoError(sequencer.Stop())

	time.Sleep(3 * time.Second)

	n2h := fullNode.hExService.headerStore.Height()
	n3h := lightNode.hExService.headerStore.Height()
	cancel()
	require.NoError(fullNode.Stop())
	require.NoError(lightNode.Stop())

	assert.Equal(n1h, n2h, "heights must match")
	assert.Equal(n1h, n3h, "heights must match")
}

// TODO: rewrite this integration test to accommodate gossip/halting mechanism of full nodes after fraud proof generation (#693)
// TestFraudProofTrigger setups a network of nodes, with single malicious aggregator and multiple producers.
// Aggregator node should produce malicious blocks, nodes should detect fraud, and generate fraud proofs
/* func TestFraudProofTrigger(t *testing.T) {
	assert := assert.New(t)
	require := require.New(t)
	clientNodes := 4
	nodes, apps := createAndStartNodes(clientNodes, true, t)
	aggApp := apps[0]
	apps = apps[1:]

	aggApp.AssertNumberOfCalls(t, "DeliverTx", clientNodes)
	aggApp.AssertExpectations(t)

	for i, app := range apps {
		//app.AssertNumberOfCalls(t, "DeliverTx", clientNodes)
		app.AssertExpectations(t)

		// assert that we have most of the blocks from aggregator
		beginCnt := 0
		endCnt := 0
		commitCnt := 0
		generateFraudProofCnt := 0
		for _, call := range app.Calls {
			switch call.Method {
			case "BeginBlock":
				beginCnt++
			case "EndBlock":
				endCnt++
			case "Commit":
				commitCnt++
			case "GenerateFraudProof":
				generateFraudProofCnt++
			}
		}
		aggregatorHeight := nodes[0].Store.Height()
		adjustedHeight := int(aggregatorHeight - 3) // 3 is completely arbitrary
		assert.GreaterOrEqual(beginCnt, adjustedHeight)
		assert.GreaterOrEqual(endCnt, adjustedHeight)
		assert.GreaterOrEqual(commitCnt, adjustedHeight)

		// GenerateFraudProof should have been called on each call to
		// BeginBlock, DeliverTx, and EndBlock so the sum of their counts
		// should be equal.
		// Note: The value of clientNodes represents number of calls to DeliverTx
		assert.Equal(beginCnt+clientNodes+endCnt, generateFraudProofCnt)

		// assert that all blocks known to node are same as produced by aggregator
		for h := uint64(1); h <= nodes[i].Store.Height(); h++ {
			nodeBlock, err := nodes[i].Store.LoadBlock(h)
			require.NoError(err)
			aggBlock, err := nodes[0].Store.LoadBlock(h)
			require.NoError(err)
			assert.Equal(aggBlock, nodeBlock)
		}
	}
} */

// Creates a starts the given number of client nodes along with an aggregator node. Uses the given flag to decide whether to have the aggregator produce malicious blocks.
func createAndStartNodes(clientNodes int, isMalicious bool, t *testing.T) ([]*FullNode, []*mocks.Application) {
	var wg sync.WaitGroup
	aggCtx, aggCancel := context.WithCancel(context.Background())
	ctx, cancel := context.WithCancel(context.Background())
	nodes, apps := createNodes(aggCtx, ctx, clientNodes+1, isMalicious, &wg, t)
	startNodes(nodes, &wg, t)
	aggCancel()
	time.Sleep(100 * time.Millisecond)
	for _, n := range nodes {
		require.NoError(t, n.Stop())
	}
	cancel()
	time.Sleep(100 * time.Millisecond)
	return nodes, apps
}

// Starts the given nodes using the given wait group to synchronize them
// and wait for them to gossip transactions
func startNodes(nodes []*FullNode, wg *sync.WaitGroup, t *testing.T) {
	numNodes := len(nodes)
	wg.Add((numNodes) * (numNodes - 1))

	// Wait for aggregator node to publish the first block for full nodes to initialize header exchange service
	require.NoError(t, nodes[0].Start())
	time.Sleep(1 * time.Second)
	for i := 1; i < len(nodes); i++ {
		require.NoError(t, nodes[i].Start())
	}

	// wait for nodes to start up and establish connections; 1 second ensures that test pass even on CI.
	time.Sleep(1 * time.Second)

	for i := 1; i < len(nodes); i++ {
		data := strconv.Itoa(i) + time.Now().String()
		require.NoError(t, nodes[i].P2P.GossipTx(context.TODO(), []byte(data)))
	}

	timeout := time.NewTimer(time.Second * 30)
	doneChan := make(chan struct{})
	go func() {
		defer close(doneChan)
		wg.Wait()
	}()
	select {
	case <-doneChan:
	case <-timeout.C:
		t.FailNow()
	}
}

// Creates the given number of nodes the given nodes using the given wait group to synchornize them
func createNodes(aggCtx, ctx context.Context, num int, isMalicious bool, wg *sync.WaitGroup, t *testing.T) ([]*FullNode, []*mocks.Application) {
	t.Helper()

	if aggCtx == nil {
		aggCtx = context.Background()
	}
	if ctx == nil {
		ctx = context.Background()
	}

	// create keys first, as they are required for P2P connections
	keys := make([]crypto.PrivKey, num)
	for i := 0; i < num; i++ {
		keys[i], _, _ = crypto.GenerateEd25519Key(rand.Reader)
	}

	nodes := make([]*FullNode, num)
	apps := make([]*mocks.Application, num)
	dalc := &mockda.DataAvailabilityLayerClient{}
	ds, _ := store.NewDefaultInMemoryKVStore()
	_ = dalc.Init([8]byte{}, nil, ds, log.TestingLogger())
	_ = dalc.Start()
	nodes[0], apps[0] = createNode(aggCtx, 0, isMalicious, true, dalc, keys, wg, t)
	for i := 1; i < num; i++ {
		nodes[i], apps[i] = createNode(ctx, i, isMalicious, false, dalc, keys, wg, t)
	}

	return nodes, apps
}

func createNode(ctx context.Context, n int, isMalicious bool, aggregator bool, dalc da.DataAvailabilityLayerClient, keys []crypto.PrivKey, wg *sync.WaitGroup, t *testing.T) (*FullNode, *mocks.Application) {
	t.Helper()
	require := require.New(t)
	// nodes will listen on consecutive ports on local interface
	// random connections to other nodes will be added
	startPort := 10000
	p2pConfig := config.P2PConfig{
		ListenAddress: "/ip4/127.0.0.1/tcp/" + strconv.Itoa(startPort+n),
	}
	bmConfig := config.BlockManagerConfig{
		DABlockTime: 100 * time.Millisecond,
		BlockTime:   1 * time.Second, // blocks must be at least 1 sec apart for adjacent headers to get verified correctly
		NamespaceID: types.NamespaceID{8, 7, 6, 5, 4, 3, 2, 1},
		FraudProofs: true,
	}
	for i := 0; i < len(keys); i++ {
		if i == n {
			continue
		}
		r := i
		id, err := peer.IDFromPrivateKey(keys[r])
		require.NoError(err)
		p2pConfig.Seeds += "/ip4/127.0.0.1/tcp/" + strconv.Itoa(startPort+r) + "/p2p/" + id.Pretty() + ","
	}
	p2pConfig.Seeds = strings.TrimSuffix(p2pConfig.Seeds, ",")

	app := &mocks.Application{}
	app.On("InitChain", mock.Anything).Return(abci.ResponseInitChain{})
	app.On("CheckTx", mock.Anything).Return(abci.ResponseCheckTx{})
	app.On("BeginBlock", mock.Anything).Return(abci.ResponseBeginBlock{})
	app.On("EndBlock", mock.Anything).Return(abci.ResponseEndBlock{})
	app.On("Commit", mock.Anything).Return(abci.ResponseCommit{})
	maliciousAppHash := []byte{9, 8, 7, 6}
	nonMaliciousAppHash := []byte{1, 2, 3, 4}
	if isMalicious && aggregator {
		app.On("GetAppHash", mock.Anything).Return(abci.ResponseGetAppHash{AppHash: maliciousAppHash})
	} else {
		app.On("GetAppHash", mock.Anything).Return(abci.ResponseGetAppHash{AppHash: nonMaliciousAppHash})
	}

	if isMalicious && !aggregator {
		app.On("GenerateFraudProof", mock.Anything).Return(abci.ResponseGenerateFraudProof{FraudProof: &abci.FraudProof{}})
	}
	app.On("DeliverTx", mock.Anything).Return(abci.ResponseDeliverTx{}).Run(func(args mock.Arguments) {
		wg.Done()
	})
	if ctx == nil {
		ctx = context.Background()
	}

	genesisValidators, signingKey := getGenesisValidatorSetWithSigner(1)
	node, err := newFullNode(
		ctx,
		config.NodeConfig{
			P2P:                p2pConfig,
			DALayer:            "mock",
			Aggregator:         aggregator,
			BlockManagerConfig: bmConfig,
		},
		keys[n],
		signingKey,
		proxy.NewLocalClientCreator(app),
		&tmtypes.GenesisDoc{ChainID: "test", Validators: genesisValidators},
		log.TestingLogger().With("node", n))
	require.NoError(err)
	require.NotNil(node)

	// use same, common DALC, so nodes can share data
	node.dalc = dalc
	node.blockManager.SetDALC(dalc)

	return node, app
}

func createLightNode(ctx context.Context, n int, keys []crypto.PrivKey, wg *sync.WaitGroup, t *testing.T) (*LightNode, *mocks.Application) {
	t.Helper()
	require := require.New(t)
	// nodes will listen on consecutive ports on local interface
	// random connections to other nodes will be added
	startPort := 10000
	p2pConfig := config.P2PConfig{
		ListenAddress: "/ip4/127.0.0.1/tcp/" + strconv.Itoa(startPort+n),
	}
	bmConfig := config.BlockManagerConfig{
		DABlockTime: 100 * time.Millisecond,
		BlockTime:   1 * time.Second, // blocks must be at least 1 sec apart for adjacent headers to get verified correctly
		NamespaceID: types.NamespaceID{8, 7, 6, 5, 4, 3, 2, 1},
		FraudProofs: true,
	}
	for i := 0; i < len(keys); i++ {
		if i == n {
			continue
		}
		r := i
		id, err := peer.IDFromPrivateKey(keys[r])
		require.NoError(err)
		p2pConfig.Seeds += "/ip4/127.0.0.1/tcp/" + strconv.Itoa(startPort+r) + "/p2p/" + id.Pretty() + ","
	}
	p2pConfig.Seeds = strings.TrimSuffix(p2pConfig.Seeds, ",")

	app := &mocks.Application{}
	app.On("InitChain", mock.Anything).Return(abci.ResponseInitChain{})
	app.On("CheckTx", mock.Anything).Return(abci.ResponseCheckTx{})
	app.On("BeginBlock", mock.Anything).Return(abci.ResponseBeginBlock{})
	app.On("EndBlock", mock.Anything).Return(abci.ResponseEndBlock{})
	app.On("Commit", mock.Anything).Return(abci.ResponseCommit{})

	app.On("DeliverTx", mock.Anything).Return(abci.ResponseDeliverTx{}).Run(func(args mock.Arguments) {
		wg.Done()
	})
	if ctx == nil {
		ctx = context.Background()
	}

	genesisValidators, signingKey := getGenesisValidatorSetWithSigner(1)
	node, err := newLightNode(
		ctx,
		config.NodeConfig{
			P2P:                p2pConfig,
			DALayer:            "mock",
			Light:              true,
			BlockManagerConfig: bmConfig,
		},
		keys[n],
		signingKey,
		proxy.NewLocalClientCreator(app),
		&tmtypes.GenesisDoc{ChainID: "test", Validators: genesisValidators},
		log.TestingLogger().With("node", n))
	require.NoError(err)
	require.NotNil(node)

	return node, app
}<|MERGE_RESOLUTION|>--- conflicted
+++ resolved
@@ -313,7 +313,6 @@
 	aggCtx, aggCancel := context.WithCancel(context.Background())
 	ctx, cancel := context.WithCancel(context.Background())
 
-<<<<<<< HEAD
 	num := 3
 	keys := make([]crypto.PrivKey, num)
 	for i := 0; i < num; i++ {
@@ -325,11 +324,6 @@
 	_ = dalc.Start()
 	sequencer, _ := createNode(aggCtx, 0, false, true, dalc, keys, &wg, t)
 	fullNode, _ := createNode(ctx, 1, false, false, dalc, keys, &wg, t)
-=======
-	node1 := nodes[0]
-	node2 := nodes[1]
-	//node3 := nodes[2]
->>>>>>> 10236999
 
 	app := &mocks.Application{}
 	app.On("InitChain", mock.Anything).Return(abci.ResponseInitChain{})
@@ -376,14 +370,9 @@
 	)
 	require.NoError(err)
 
-<<<<<<< HEAD
 	require.NoError(sequencer.Start())
 	require.NoError(fullNode.Start())
 	require.NoError(lightNode.Start())
-=======
-	//node3.conf.Light = true
-	//require.NoError(node3.Start())
->>>>>>> 10236999
 
 	time.Sleep(3 * time.Second)
 
