--- conflicted
+++ resolved
@@ -95,18 +95,6 @@
 		}
 		return fmt.Errorf("expected height > %v, got %v", n, nHeight)
 	})
-<<<<<<< HEAD
-=======
-}
-
-//nolint:unused
-func waitUntilBlockHashSeen(node Node, blockHash string) error {
-	return Retry(300, 100*time.Millisecond, func() error {
-		if isBlockHashSeen(node, blockHash) {
-			return nil
-		}
-		return fmt.Errorf("block hash %v not seen", blockHash)
-	})
 }
 
 // Retry attempts to execute the provided function up to the specified number of tries,
@@ -129,5 +117,4 @@
 		time.Sleep(durationBetweenAttempts)
 	}
 	return fn()
->>>>>>> bc62d283
 }