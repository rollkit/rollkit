--- conflicted
+++ resolved
@@ -53,34 +53,6 @@
 	return key
 }
 
-<<<<<<< HEAD
-// newTestNode creates a new test node
-func newTestNode(ctx context.Context, key crypto.PrivKey, signingKey crypto.PrivKey, app *mocks.Application) (*FullNode, error) {
-	return newFullNode(ctx, config.NodeConfig{DALayer: "newda"}, key, signingKey, proxy.NewLocalClientCreator(app), &types.GenesisDoc{ChainID: "test"}, log.TestingLogger())
-}
-
-// setupTestNode sets up a test node
-func setupTestNode(ctx context.Context, require *require.Assertions) *FullNode {
-	app := setupMockApplication()
-	key, signingKey := generateSingleKey(), generateSingleKey()
-	node, err := newTestNode(ctx, key, signingKey, app)
-	require.NoError(err)
-	require.NotNil(node)
-	return node
-}
-
-// initializeAndStartNode initializes and starts a test node
-func initializeAndStartNode(ctx context.Context, require *require.Assertions, assert *assert.Assertions) *FullNode {
-	node := setupTestNode(ctx, require)
-	assert.False(node.IsRunning())
-	err := node.Start()
-	assert.NoError(err)
-	assert.True(node.IsRunning())
-	return node
-}
-
-=======
->>>>>>> e21098c3
 // getPeerID generates a peer ID
 func getPeerID(assert *assert.Assertions) peer.ID {
 	key := generateSingleKey()
