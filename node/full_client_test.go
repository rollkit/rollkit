package node

import (
	"context"
	crand "crypto/rand"
	"fmt"
	"math/rand"
	"sync"
	"testing"
	"time"

	"github.com/stretchr/testify/assert"
	"github.com/stretchr/testify/mock"
	"github.com/stretchr/testify/require"

	abcicli "github.com/cometbft/cometbft/abci/client"
	abci "github.com/cometbft/cometbft/abci/types"
	tconfig "github.com/cometbft/cometbft/config"
	cmcrypto "github.com/cometbft/cometbft/crypto"
	"github.com/cometbft/cometbft/crypto/ed25519"
	"github.com/cometbft/cometbft/crypto/encoding"
	"github.com/cometbft/cometbft/libs/bytes"
	"github.com/cometbft/cometbft/libs/log"
	"github.com/cometbft/cometbft/p2p"
	cmproto "github.com/cometbft/cometbft/proto/tendermint/types"
	cmtypes "github.com/cometbft/cometbft/types"
	"github.com/cometbft/cometbft/version"
	"github.com/libp2p/go-libp2p/core/crypto"
	"github.com/libp2p/go-libp2p/core/peer"
<<<<<<< HEAD
=======
	abci "github.com/tendermint/tendermint/abci/types"
	tconfig "github.com/tendermint/tendermint/config"
	tmcrypto "github.com/tendermint/tendermint/crypto"
	"github.com/tendermint/tendermint/crypto/ed25519"
	"github.com/tendermint/tendermint/crypto/encoding"
	"github.com/tendermint/tendermint/libs/bytes"
	"github.com/tendermint/tendermint/libs/log"
	"github.com/tendermint/tendermint/p2p"
	tmproto "github.com/tendermint/tendermint/proto/tendermint/types"
	"github.com/tendermint/tendermint/proxy"
	tmtypes "github.com/tendermint/tendermint/types"
	"github.com/tendermint/tendermint/version"
>>>>>>> acf0090d

	"github.com/rollkit/rollkit/config"
	"github.com/rollkit/rollkit/conv"
	abciconv "github.com/rollkit/rollkit/conv/abci"
	mockda "github.com/rollkit/rollkit/da/mock"
	"github.com/rollkit/rollkit/mocks"
	"github.com/rollkit/rollkit/store"
	"github.com/rollkit/rollkit/types"
)

var expectedInfo = abci.ResponseInfo{
	Version:         "v0.0.1",
	AppVersion:      1,
	LastBlockHeight: 0,
}

var mockTxProcessingTime = 10 * time.Millisecond

// TODO: accept argument for number of validators / proposer index
func getRandomValidatorSet() *tmtypes.ValidatorSet {
	pubKey := ed25519.GenPrivKey().PubKey()
	return &tmtypes.ValidatorSet{
		Proposer: &tmtypes.Validator{PubKey: pubKey, Address: pubKey.Address()},
		Validators: []*tmtypes.Validator{
			{PubKey: pubKey, Address: pubKey.Address()},
		},
	}
}

var genesisValidatorKey = ed25519.GenPrivKey()

// TODO: use n and return n validators
func getGenesisValidatorSetWithSigner(n int) ([]tmtypes.GenesisValidator, crypto.PrivKey) {
	nodeKey := &p2p.NodeKey{
		PrivKey: genesisValidatorKey,
	}
	signingKey, _ := conv.GetNodeKey(nodeKey)
	pubKey := genesisValidatorKey.PubKey()

	genesisValidators := []tmtypes.GenesisValidator{
		{Address: pubKey.Address(), PubKey: pubKey, Power: int64(100), Name: "gen #1"},
	}
	return genesisValidators, signingKey
}

func TestConnectionGetter(t *testing.T) {
	assert := assert.New(t)

	_, rpc := getRPC(t)
	assert.NotNil(rpc.appClient())
}

func TestInfo(t *testing.T) {
	assert := assert.New(t)

	mockApp, rpc := getRPC(t)
	mockApp.On("Info", mock.Anything).Return(expectedInfo)

	info, err := rpc.ABCIInfo(context.Background())
	assert.NoError(err)
	assert.Equal(expectedInfo, info.Response)
}

func TestCheckTx(t *testing.T) {
	assert := assert.New(t)

	expectedTx := []byte("tx data")

	mockApp, rpc := getRPC(t)
	mockApp.On("CheckTx", abci.RequestCheckTx{Tx: expectedTx}).Once().Return(abci.ResponseCheckTx{})

	res, err := rpc.CheckTx(context.Background(), expectedTx)
	assert.NoError(err)
	assert.NotNil(res)
	mockApp.AssertExpectations(t)
}

func TestGenesisChunked(t *testing.T) {
	assert := assert.New(t)

	genDoc := &cmtypes.GenesisDoc{
		ChainID:       "test",
		InitialHeight: int64(1),
		AppHash:       []byte("test hash"),
		Validators: []cmtypes.GenesisValidator{
			{Address: bytes.HexBytes{}, Name: "test", Power: 1, PubKey: ed25519.GenPrivKey().PubKey()},
		},
	}

	mockApp := &mocks.Application{}
	mockApp.On("InitChain", mock.Anything).Return(abci.ResponseInitChain{})
	privKey, _, _ := crypto.GenerateEd25519Key(crand.Reader)
	signingKey, _, _ := crypto.GenerateEd25519Key(crand.Reader)
	n, _ := newFullNode(context.Background(), config.NodeConfig{DALayer: "mock"}, privKey, signingKey, proxy.NewLocalClientCreator(mockApp), genDoc, log.TestingLogger())

	rpc := NewFullClient(n)

	var expectedID uint = 2
	gc, err := rpc.GenesisChunked(context.Background(), expectedID)
	assert.Error(err)
	assert.Nil(gc)

	err = rpc.node.Start()
	require.NoError(t, err)

	expectedID = 0
	gc2, err := rpc.GenesisChunked(context.Background(), expectedID)
	gotID := gc2.ChunkNumber
	assert.NoError(err)
	assert.NotNil(gc2)
	assert.Equal(int(expectedID), gotID)

	gc3, err := rpc.GenesisChunked(context.Background(), 5)
	assert.Error(err)
	assert.Nil(gc3)
}

func TestBroadcastTxAsync(t *testing.T) {
	assert := assert.New(t)

	expectedTx := []byte("tx data")

	mockApp, rpc := getRPC(t)
	mockApp.On("CheckTx", abci.RequestCheckTx{Tx: expectedTx}).Return(abci.ResponseCheckTx{})

	err := rpc.node.Start()
	require.NoError(t, err)

	res, err := rpc.BroadcastTxAsync(context.Background(), expectedTx)
	assert.NoError(err)
	assert.NotNil(res)
	assert.Empty(res.Code)
	assert.Empty(res.Data)
	assert.Empty(res.Log)
	assert.Empty(res.Codespace)
	assert.NotEmpty(res.Hash)
	mockApp.AssertExpectations(t)

	err = rpc.node.Stop()
	require.NoError(t, err)
}

func TestBroadcastTxSync(t *testing.T) {
	assert := assert.New(t)

	expectedTx := []byte("tx data")
	expectedResponse := abci.ResponseCheckTx{
		Code:      1,
		Data:      []byte("data"),
		Log:       "log",
		Info:      "info",
		GasWanted: 0,
		GasUsed:   0,
		Events:    nil,
		Codespace: "space",
	}

	mockApp, rpc := getRPC(t)

	err := rpc.node.Start()
	require.NoError(t, err)

	mockApp.On("CheckTx", abci.RequestCheckTx{Tx: expectedTx}).Return(expectedResponse)

	res, err := rpc.BroadcastTxSync(context.Background(), expectedTx)
	assert.NoError(err)
	assert.NotNil(res)
	assert.Equal(expectedResponse.Code, res.Code)
	assert.Equal(bytes.HexBytes(expectedResponse.Data), res.Data)
	assert.Equal(expectedResponse.Log, res.Log)
	assert.Equal(expectedResponse.Codespace, res.Codespace)
	assert.NotEmpty(res.Hash)
	mockApp.AssertExpectations(t)

	err = rpc.node.Stop()
	require.NoError(t, err)
}

func TestBroadcastTxCommit(t *testing.T) {
	assert := assert.New(t)
	require := require.New(t)

	expectedTx := []byte("tx data")
	expectedCheckResp := abci.ResponseCheckTx{
		Code:      abci.CodeTypeOK,
		Data:      []byte("data"),
		Log:       "log",
		Info:      "info",
		GasWanted: 0,
		GasUsed:   0,
		Events:    nil,
		Codespace: "space",
	}
	expectedDeliverResp := abci.ResponseDeliverTx{
		Code:      0,
		Data:      []byte("foo"),
		Log:       "bar",
		Info:      "baz",
		GasWanted: 100,
		GasUsed:   10,
		Events:    nil,
		Codespace: "space",
	}

	mockApp, rpc := getRPC(t)
	mockApp.On("BeginBlock", mock.Anything).Return(abci.ResponseBeginBlock{})
	mockApp.BeginBlock(abci.RequestBeginBlock{})
	mockApp.On("CheckTx", abci.RequestCheckTx{Tx: expectedTx}).Return(expectedCheckResp)

	// in order to broadcast, the node must be started
	err := rpc.node.Start()
	require.NoError(err)

	go func() {
		time.Sleep(mockTxProcessingTime)
		err := rpc.node.EventBus().PublishEventTx(cmtypes.EventDataTx{TxResult: abci.TxResult{
			Height: 1,
			Index:  0,
			Tx:     expectedTx,
			Result: expectedDeliverResp,
		}})
		require.NoError(err)
	}()

	res, err := rpc.BroadcastTxCommit(context.Background(), expectedTx)
	assert.NoError(err)
	require.NotNil(res)
	assert.Equal(expectedCheckResp, res.CheckTx)
	assert.Equal(expectedDeliverResp, res.DeliverTx)
	mockApp.AssertExpectations(t)

	err = rpc.node.Stop()
	require.NoError(err)
}

func TestGetBlock(t *testing.T) {
	assert := assert.New(t)
	require := require.New(t)

	mockApp, rpc := getRPC(t)
	mockApp.On("BeginBlock", mock.Anything).Return(abci.ResponseBeginBlock{})
	mockApp.On("CheckTx", mock.Anything).Return(abci.ResponseCheckTx{})
	mockApp.On("EndBlock", mock.Anything).Return(abci.ResponseEndBlock{})
	mockApp.On("Commit", mock.Anything).Return(abci.ResponseCommit{})

	err := rpc.node.Start()
	require.NoError(err)

	block := getRandomBlock(1, 10)
	err = rpc.node.Store.SaveBlock(block, &types.Commit{})
	rpc.node.Store.SetHeight(uint64(block.SignedHeader.Header.Height()))
	require.NoError(err)

	blockResp, err := rpc.Block(context.Background(), nil)
	require.NoError(err)
	require.NotNil(blockResp)

	assert.NotNil(blockResp.Block)

	err = rpc.node.Stop()
	require.NoError(err)
}

func TestGetCommit(t *testing.T) {
	require := require.New(t)
	assert := assert.New(t)
	mockApp, rpc := getRPC(t)
	mockApp.On("BeginBlock", mock.Anything).Return(abci.ResponseBeginBlock{})
	mockApp.On("Commit", mock.Anything).Return(abci.ResponseCommit{})

	blocks := []*types.Block{getRandomBlock(1, 5), getRandomBlock(2, 6), getRandomBlock(3, 8), getRandomBlock(4, 10)}

	err := rpc.node.Start()
	require.NoError(err)

	for _, b := range blocks {
		err = rpc.node.Store.SaveBlock(b, &types.Commit{})
		rpc.node.Store.SetHeight(uint64(b.SignedHeader.Header.Height()))
		require.NoError(err)
	}
	t.Run("Fetch all commits", func(t *testing.T) {
		for _, b := range blocks {
			h := b.SignedHeader.Header.Height()
			commit, err := rpc.Commit(context.Background(), &h)
			require.NoError(err)
			require.NotNil(commit)
			assert.Equal(b.SignedHeader.Header.Height(), commit.Height)
		}
	})

	t.Run("Fetch commit for nil height", func(t *testing.T) {
		commit, err := rpc.Commit(context.Background(), nil)
		require.NoError(err)
		require.NotNil(commit)
		assert.Equal(blocks[3].SignedHeader.Header.Height(), commit.Height)
	})

	err = rpc.node.Stop()
	require.NoError(err)
}

func TestBlockSearch(t *testing.T) {
	require := require.New(t)
	assert := assert.New(t)
	mockApp, rpc := getRPC(t)
	mockApp.On("BeginBlock", mock.Anything).Return(abci.ResponseBeginBlock{})
	mockApp.On("Commit", mock.Anything).Return(abci.ResponseCommit{})

	heights := []int64{1, 2, 3, 4, 5, 6, 7, 8, 9, 10}
	for _, h := range heights {
		block := getRandomBlock(uint64(h), 5)
		err := rpc.node.Store.SaveBlock(block, &types.Commit{})
		require.NoError(err)
	}
	indexBlocks(t, rpc, heights)

	tests := []struct {
		query      string
		page       int
		perPage    int
		totalCount int
		orderBy    string
	}{
		{
			query:      "block.height >= 1 AND end_event.foo <= 5",
			page:       1,
			perPage:    5,
			totalCount: 5,
			orderBy:    "asc",
		},
		{
			query:      "block.height >= 2 AND end_event.foo <= 10",
			page:       1,
			perPage:    3,
			totalCount: 9,
			orderBy:    "desc",
		},
		{
			query:      "begin_event.proposer = 'FCAA001' AND end_event.foo <= 5",
			page:       1,
			perPage:    5,
			totalCount: 5,
			orderBy:    "asc",
		},
	}

	for _, test := range tests {
		test := test
		t.Run(test.query, func(t *testing.T) {
			result, err := rpc.BlockSearch(context.Background(), test.query, &test.page, &test.perPage, test.orderBy)
			require.NoError(err)
			assert.Equal(test.totalCount, result.TotalCount)
			assert.Len(result.Blocks, test.perPage)
		})

	}
}

func TestGetBlockByHash(t *testing.T) {
	assert := assert.New(t)
	require := require.New(t)

	mockApp, rpc := getRPC(t)
	mockApp.On("BeginBlock", mock.Anything).Return(abci.ResponseBeginBlock{})
	mockApp.On("CheckTx", mock.Anything).Return(abci.ResponseCheckTx{})
	mockApp.On("EndBlock", mock.Anything).Return(abci.ResponseEndBlock{})
	mockApp.On("Commit", mock.Anything).Return(abci.ResponseCommit{})

	err := rpc.node.Start()
	require.NoError(err)

	block := getRandomBlock(1, 10)
	err = rpc.node.Store.SaveBlock(block, &types.Commit{})
	require.NoError(err)
	abciBlock, err := abciconv.ToABCIBlock(block)
	require.NoError(err)

	height := block.SignedHeader.Header.Height()
	retrievedBlock, err := rpc.Block(context.Background(), &height)
	require.NoError(err)
	require.NotNil(retrievedBlock)
	assert.Equal(abciBlock, retrievedBlock.Block)
	assert.Equal(abciBlock.Hash(), retrievedBlock.Block.Hash())

	blockHash := block.SignedHeader.Header.Hash()
	blockResp, err := rpc.BlockByHash(context.Background(), blockHash[:])
	require.NoError(err)
	require.NotNil(blockResp)

	assert.NotNil(blockResp.Block)

	err = rpc.node.Stop()
	require.NoError(err)
}

func TestTx(t *testing.T) {
	assert := assert.New(t)
	require := require.New(t)

	mockApp := &mocks.Application{}
	mockApp.On("InitChain", mock.Anything).Return(abci.ResponseInitChain{})
	key, _, _ := crypto.GenerateEd25519Key(crand.Reader)
	genesisValidators, signingKey := getGenesisValidatorSetWithSigner(1)
	node, err := newFullNode(context.Background(), config.NodeConfig{
		DALayer:    "mock",
		Aggregator: true,
		BlockManagerConfig: config.BlockManagerConfig{
			BlockTime: 1 * time.Second, // blocks must be at least 1 sec apart for adjacent headers to get verified correctly
		}},
<<<<<<< HEAD
		key, signingKey, abcicli.NewLocalClient(nil, mockApp),
		&cmtypes.GenesisDoc{ChainID: "test"},
=======
		key, signingKey, proxy.NewLocalClientCreator(mockApp),
		&tmtypes.GenesisDoc{ChainID: "test", Validators: genesisValidators},
>>>>>>> acf0090d
		log.TestingLogger())
	require.NoError(err)
	require.NotNil(node)

	rpc := NewFullClient(node)
	require.NotNil(rpc)
	mockApp.On("BeginBlock", mock.Anything).Return(abci.ResponseBeginBlock{})
	mockApp.On("EndBlock", mock.Anything).Return(abci.ResponseEndBlock{})
	mockApp.On("Commit", mock.Anything).Return(abci.ResponseCommit{})
	mockApp.On("DeliverTx", mock.Anything).Return(abci.ResponseDeliverTx{})
	mockApp.On("CheckTx", mock.Anything).Return(abci.ResponseCheckTx{})
	mockApp.On("GetAppHash", mock.Anything).Return(abci.ResponseGetAppHash{})
	mockApp.On("GenerateFraudProof", mock.Anything).Return(abci.ResponseGenerateFraudProof{})

	err = rpc.node.Start()
	require.NoError(err)

	tx1 := cmtypes.Tx("tx1")
	res, err := rpc.BroadcastTxSync(context.Background(), tx1)
	assert.NoError(err)
	assert.NotNil(res)

	time.Sleep(2 * time.Second)

	resTx, errTx := rpc.Tx(context.Background(), res.Hash, true)
	assert.NoError(errTx)
	assert.NotNil(resTx)
	assert.EqualValues(tx1, resTx.Tx)
	assert.EqualValues(res.Hash, resTx.Hash)

	tx2 := cmtypes.Tx("tx2")
	assert.Panics(func() {
		resTx, errTx := rpc.Tx(context.Background(), tx2.Hash(), true)
		assert.Nil(resTx)
		assert.Error(errTx)
	})
}

func TestUnconfirmedTxs(t *testing.T) {
	tx1 := cmtypes.Tx("tx1")
	tx2 := cmtypes.Tx("another tx")

	cases := []struct {
		name               string
		txs                []cmtypes.Tx
		expectedCount      int
		expectedTotal      int
		expectedTotalBytes int
	}{
		{"no txs", nil, 0, 0, 0},
		{"one tx", []cmtypes.Tx{tx1}, 1, 1, len(tx1)},
		{"two txs", []cmtypes.Tx{tx1, tx2}, 2, 2, len(tx1) + len(tx2)},
	}

	for _, c := range cases {
		t.Run(c.name, func(t *testing.T) {
			assert := assert.New(t)
			require := require.New(t)

			mockApp, rpc := getRPC(t)
			mockApp.On("BeginBlock", mock.Anything).Return(abci.ResponseBeginBlock{})
			mockApp.On("CheckTx", mock.Anything).Return(abci.ResponseCheckTx{})

			err := rpc.node.Start()
			require.NoError(err)

			for _, tx := range c.txs {
				res, err := rpc.BroadcastTxAsync(context.Background(), tx)
				assert.NoError(err)
				assert.NotNil(res)
			}

			numRes, err := rpc.NumUnconfirmedTxs(context.Background())
			assert.NoError(err)
			assert.NotNil(numRes)
			assert.EqualValues(c.expectedCount, numRes.Count)
			assert.EqualValues(c.expectedTotal, numRes.Total)
			assert.EqualValues(c.expectedTotalBytes, numRes.TotalBytes)

			limit := -1
			txRes, err := rpc.UnconfirmedTxs(context.Background(), &limit)
			assert.NoError(err)
			assert.NotNil(txRes)
			assert.EqualValues(c.expectedCount, txRes.Count)
			assert.EqualValues(c.expectedTotal, txRes.Total)
			assert.EqualValues(c.expectedTotalBytes, txRes.TotalBytes)
			assert.Len(txRes.Txs, c.expectedCount)
		})
	}
}

func TestUnconfirmedTxsLimit(t *testing.T) {
	assert := assert.New(t)
	require := require.New(t)

	mockApp, rpc := getRPC(t)
	mockApp.On("BeginBlock", mock.Anything).Return(abci.ResponseBeginBlock{})
	mockApp.On("CheckTx", mock.Anything).Return(abci.ResponseCheckTx{})

	err := rpc.node.Start()
	require.NoError(err)

	tx1 := cmtypes.Tx("tx1")
	tx2 := cmtypes.Tx("another tx")

	res, err := rpc.BroadcastTxAsync(context.Background(), tx1)
	assert.NoError(err)
	assert.NotNil(res)

	res, err = rpc.BroadcastTxAsync(context.Background(), tx2)
	assert.NoError(err)
	assert.NotNil(res)

	limit := 1
	txRes, err := rpc.UnconfirmedTxs(context.Background(), &limit)
	assert.NoError(err)
	assert.NotNil(txRes)
	assert.EqualValues(1, txRes.Count)
	assert.EqualValues(2, txRes.Total)
	assert.EqualValues(len(tx1)+len(tx2), txRes.TotalBytes)
	assert.Len(txRes.Txs, limit)
	assert.Contains(txRes.Txs, tx1)
	assert.NotContains(txRes.Txs, tx2)
}

func TestConsensusState(t *testing.T) {
	assert := assert.New(t)
	require := require.New(t)

	_, rpc := getRPC(t)
	require.NotNil(rpc)

	resp1, err := rpc.ConsensusState(context.Background())
	assert.Nil(resp1)
	assert.ErrorIs(err, ErrConsensusStateNotAvailable)

	resp2, err := rpc.DumpConsensusState(context.Background())
	assert.Nil(resp2)
	assert.ErrorIs(err, ErrConsensusStateNotAvailable)
}

func TestBlockchainInfo(t *testing.T) {
	require := require.New(t)
	assert := assert.New(t)
	mockApp, rpc := getRPC(t)
	mockApp.On("BeginBlock", mock.Anything).Return(abci.ResponseBeginBlock{})
	mockApp.On("Commit", mock.Anything).Return(abci.ResponseCommit{})

	heights := []int64{1, 2, 3, 4, 5, 6, 7, 8, 9, 10}
	for _, h := range heights {
		block := getRandomBlock(uint64(h), 5)
		err := rpc.node.Store.SaveBlock(block, &types.Commit{})
		rpc.node.Store.SetHeight(uint64(block.SignedHeader.Header.Height()))
		require.NoError(err)
	}

	tests := []struct {
		desc string
		min  int64
		max  int64
		exp  []*cmtypes.BlockMeta
		err  bool
	}{
		{
			desc: "min = 1 and max = 5",
			min:  1,
			max:  5,
			exp:  []*cmtypes.BlockMeta{getBlockMeta(rpc, 1), getBlockMeta(rpc, 5)},
			err:  false,
		}, {
			desc: "min height is 0",
			min:  0,
			max:  10,
			exp:  []*cmtypes.BlockMeta{getBlockMeta(rpc, 1), getBlockMeta(rpc, 10)},
			err:  false,
		}, {
			desc: "max height is out of range",
			min:  0,
			max:  15,
			exp:  []*cmtypes.BlockMeta{getBlockMeta(rpc, 1), getBlockMeta(rpc, 10)},
			err:  false,
		}, {
			desc: "negative min height",
			min:  -1,
			max:  11,
			exp:  nil,
			err:  true,
		}, {
			desc: "negative max height",
			min:  1,
			max:  -1,
			exp:  nil,
			err:  true,
		},
	}

	for _, test := range tests {
		t.Run(test.desc, func(t *testing.T) {
			result, err := rpc.BlockchainInfo(context.Background(), test.min, test.max)
			if test.err {
				require.Error(err)
			} else {
				require.NoError(err)
				assert.Equal(result.LastHeight, heights[9])
				assert.Contains(result.BlockMetas, test.exp[0])
				assert.Contains(result.BlockMetas, test.exp[1])
			}

		})
	}
}

func createGenesisValidators(numNodes int, appCreator func(require *require.Assertions, vKeyToRemove tmcrypto.PrivKey, waitCh chan interface{}) *mocks.Application, require *require.Assertions, waitCh chan interface{}) *FullClient {
	vKeys := make([]tmcrypto.PrivKey, numNodes)
	apps := make([]*mocks.Application, numNodes)
	nodes := make([]*FullNode, numNodes)

	genesisValidators := make([]tmtypes.GenesisValidator, len(vKeys))
	for i := 0; i < len(vKeys); i++ {
		vKeys[i] = ed25519.GenPrivKey()
		genesisValidators[i] = tmtypes.GenesisValidator{Address: vKeys[i].PubKey().Address(), PubKey: vKeys[i].PubKey(), Power: int64(i + 100), Name: fmt.Sprintf("gen #%d", i)}
		apps[i] = appCreator(require, vKeys[0], waitCh)
	}

	dalc := &mockda.DataAvailabilityLayerClient{}
	ds, err := store.NewDefaultInMemoryKVStore()
	require.Nil(err)
	err = dalc.Init([8]byte{}, nil, ds, log.TestingLogger())
	require.Nil(err)
	err = dalc.Start()
	require.Nil(err)

	for i := 0; i < len(nodes); i++ {
		nodeKey := &p2p.NodeKey{
			PrivKey: vKeys[i],
		}
		signingKey, err := conv.GetNodeKey(nodeKey)
		require.NoError(err)
		nodes[i], err = newFullNode(
			context.Background(),
			config.NodeConfig{
				DALayer:    "mock",
				Aggregator: true,
				BlockManagerConfig: config.BlockManagerConfig{
					BlockTime:   1 * time.Second,
					DABlockTime: 100 * time.Millisecond,
				},
			},
			signingKey,
			signingKey,
			proxy.NewLocalClientCreator(apps[i]),
			&tmtypes.GenesisDoc{ChainID: "test", Validators: genesisValidators},
			log.TestingLogger(),
		)
		require.NoError(err)
		require.NotNil(nodes[i])

		// use same, common DALC, so nodes can share data
		nodes[i].dalc = dalc
		nodes[i].blockManager.SetDALC(dalc)
	}

	rpc := NewFullClient(nodes[0])
	require.NotNil(rpc)

	for i := 0; i < len(nodes); i++ {
		err := nodes[i].Start()
		require.NoError(err)
	}
	return rpc
}

func checkValSet(rpc *FullClient, assert *assert.Assertions, h int64, expectedValCount int) {
	vals, err := rpc.Validators(context.Background(), &h, nil, nil)
	assert.NoError(err)
	assert.NotNil(vals)
	assert.EqualValues(expectedValCount, vals.Total)
	assert.Len(vals.Validators, expectedValCount)
	assert.EqualValues(vals.BlockHeight, h)
}

func checkValSetLatest(rpc *FullClient, assert *assert.Assertions, lastBlockHeight int64, expectedValCount int) {
	vals, err := rpc.Validators(context.Background(), nil, nil, nil)
	assert.NoError(err)
	assert.NotNil(vals)
	assert.EqualValues(expectedValCount, vals.Total)
	assert.Len(vals.Validators, expectedValCount)
	assert.GreaterOrEqual(vals.BlockHeight, lastBlockHeight)
}

func createApp(require *require.Assertions, vKeyToRemove tmcrypto.PrivKey, waitCh chan interface{}) *mocks.Application {
	app := &mocks.Application{}
	app.On("InitChain", mock.Anything).Return(abci.ResponseInitChain{})
	app.On("CheckTx", mock.Anything).Return(abci.ResponseCheckTx{})
	app.On("BeginBlock", mock.Anything).Return(abci.ResponseBeginBlock{})
	app.On("Commit", mock.Anything).Return(abci.ResponseCommit{})
	app.On("GetAppHash", mock.Anything).Return(abci.ResponseGetAppHash{})
	app.On("GenerateFraudProof", mock.Anything).Return(abci.ResponseGenerateFraudProof{})

<<<<<<< HEAD
	key, _, _ := crypto.GenerateEd25519Key(crand.Reader)
	signingKey, _, _ := crypto.GenerateEd25519Key(crand.Reader)

	vKeys := make([]cmcrypto.PrivKey, 4)
	genesisValidators := make([]cmtypes.GenesisValidator, len(vKeys))
	for i := 0; i < len(vKeys); i++ {
		vKeys[i] = ed25519.GenPrivKey()
		genesisValidators[i] = cmtypes.GenesisValidator{Address: vKeys[i].PubKey().Address(), PubKey: vKeys[i].PubKey(), Power: int64(i + 100), Name: "one"}
	}

	pbValKey, err := encoding.PubKeyToProto(vKeys[0].PubKey())
=======
	pbValKey, err := encoding.PubKeyToProto(vKeyToRemove.PubKey())
>>>>>>> acf0090d
	require.NoError(err)

	app.On("EndBlock", mock.Anything).Return(abci.ResponseEndBlock{}).Times(2)
	app.On("EndBlock", mock.Anything).Return(abci.ResponseEndBlock{ValidatorUpdates: []abci.ValidatorUpdate{{PubKey: pbValKey, Power: 0}}}).Once()
	app.On("EndBlock", mock.Anything).Return(abci.ResponseEndBlock{}).Once()
	app.On("EndBlock", mock.Anything).Return(abci.ResponseEndBlock{ValidatorUpdates: []abci.ValidatorUpdate{{PubKey: pbValKey, Power: 100}}}).Once()
	app.On("EndBlock", mock.Anything).Return(abci.ResponseEndBlock{}).Run(func(args mock.Arguments) {
		waitCh <- nil
	})
	return app
}

<<<<<<< HEAD
	node, err := newFullNode(context.Background(), config.NodeConfig{DALayer: "mock", Aggregator: true, BlockManagerConfig: config.BlockManagerConfig{BlockTime: 10 * time.Millisecond}}, key, signingKey, abcicli.NewLocalClient(nil, app), &cmtypes.GenesisDoc{ChainID: "test", Validators: genesisValidators}, log.TestingLogger())
	require.NoError(err)
	require.NotNil(node)
=======
// Tests moving from two validators to one validator and then back to two validators
func TestValidatorSetHandling(t *testing.T) {
	assert := assert.New(t)
	require := require.New(t)
>>>>>>> acf0090d

	waitCh := make(chan interface{})

	numNodes := 2
	rpc := createGenesisValidators(numNodes, createApp, require, waitCh)

	<-waitCh
	<-waitCh

	// test first blocks
	for h := int64(1); h <= 3; h++ {
		checkValSet(rpc, assert, h, numNodes)
	}

	// 3rd EndBlock removes the first validator from the list
	for h := int64(4); h <= 5; h++ {
		checkValSet(rpc, assert, h, numNodes-1)
	}

	// 5th EndBlock adds validator back
	for h := int64(6); h <= 9; h++ {
		<-waitCh
		<-waitCh
		checkValSet(rpc, assert, h, numNodes)
	}

	// check for "latest block"
	checkValSetLatest(rpc, assert, int64(9), numNodes)
}

// Tests moving from a centralized validator to empty validator set
func TestValidatorSetHandlingBased(t *testing.T) {
	assert := assert.New(t)
	require := require.New(t)

	waitCh := make(chan interface{})
	numNodes := 1
	rpc := createGenesisValidators(numNodes, createApp, require, waitCh)

	<-waitCh

	// test first blocks
	for h := int64(1); h <= 3; h++ {
		checkValSet(rpc, assert, h, numNodes)
	}

	// 3rd EndBlock removes the first validator and makes the rollup based
	for h := int64(4); h <= 9; h++ {
		<-waitCh
		checkValSet(rpc, assert, h, numNodes-1)
	}

	// check for "latest block"
	<-waitCh
	checkValSetLatest(rpc, assert, 9, numNodes-1)
}

// copy-pasted from store/store_test.go
func getRandomBlock(height uint64, nTxs int) *types.Block {
	return getRandomBlockWithProposer(height, nTxs, getRandomBytes(20))
}

func getRandomBlockWithProposer(height uint64, nTxs int, proposerAddr []byte) *types.Block {
	block := &types.Block{
		SignedHeader: types.SignedHeader{
			Header: types.Header{
				BaseHeader: types.BaseHeader{
					Height: height,
				},
				Version:         types.Version{Block: types.InitStateVersion.Consensus.Block},
				ProposerAddress: proposerAddr,
				AggregatorsHash: make([]byte, 32),
			}},
		Data: types.Data{
			Txs: make(types.Txs, nTxs),
			IntermediateStateRoots: types.IntermediateStateRoots{
				RawRootsList: make([][]byte, nTxs),
			},
		},
	}
	block.SignedHeader.Header.AppHash = getRandomBytes(32)

	for i := 0; i < nTxs; i++ {
		block.Data.Txs[i] = getRandomTx()
		block.Data.IntermediateStateRoots.RawRootsList[i] = getRandomBytes(32)
	}

	// TODO(tzdybal): see https://github.com/rollkit/rollkit/issues/143
	if nTxs == 0 {
		block.Data.Txs = nil
		block.Data.IntermediateStateRoots.RawRootsList = nil
	}

	cmprotoLC, err := cmtypes.CommitFromProto(&cmproto.Commit{})
	if err != nil {
		return nil
	}
	lastCommitHash := make(types.Hash, 32)
	copy(lastCommitHash, cmprotoLC.Hash().Bytes())
	block.SignedHeader.Header.LastCommitHash = lastCommitHash

	block.SignedHeader.Validators = getRandomValidatorSet()

	return block
}

func getRandomTx() types.Tx {
	size := rand.Int()%100 + 100 //nolint:gosec
	return types.Tx(getRandomBytes(size))
}

func getRandomBytes(n int) []byte {
	data := make([]byte, n)
	_, _ = crand.Read(data)
	return data
}

func getBlockMeta(rpc *FullClient, n int64) *cmtypes.BlockMeta {
	b, err := rpc.node.Store.LoadBlock(uint64(n))
	if err != nil {
		return nil
	}
	bmeta, err := abciconv.ToABCIBlockMeta(b)
	if err != nil {
		return nil
	}

	return bmeta
}

func getRPC(t *testing.T) (*mocks.Application, *FullClient) {
	t.Helper()
	require := require.New(t)
	app := &mocks.Application{}
	app.On("InitChain", mock.Anything).Return(abci.ResponseInitChain{})
	key, _, _ := crypto.GenerateEd25519Key(crand.Reader)
	signingKey, _, _ := crypto.GenerateEd25519Key(crand.Reader)
<<<<<<< HEAD
	node, err := newFullNode(context.Background(), config.NodeConfig{DALayer: "mock"}, key, signingKey, abcicli.NewLocalClient(nil, app), &cmtypes.GenesisDoc{ChainID: "test"}, log.TestingLogger())
=======
	node, err := newFullNode(context.Background(), config.NodeConfig{DALayer: "mock"}, key, signingKey, proxy.NewLocalClientCreator(app), &tmtypes.GenesisDoc{ChainID: "test"}, log.TestingLogger())
>>>>>>> acf0090d
	require.NoError(err)
	require.NotNil(node)

	rpc := NewFullClient(node)
	require.NotNil(rpc)

	return app, rpc
}

// From state/indexer/block/kv/kv_test
func indexBlocks(t *testing.T, rpc *FullClient, heights []int64) {
	t.Helper()

	for _, h := range heights {
		require.NoError(t, rpc.node.BlockIndexer.Index(cmtypes.EventDataNewBlockHeader{
			Header: cmtypes.Header{Height: h},
			ResultBeginBlock: abci.ResponseBeginBlock{
				Events: []abci.Event{
					{
						Type: "begin_event",
						Attributes: []abci.EventAttribute{
							{
								Key:   string("proposer"),
								Value: string("FCAA001"),
								Index: true,
							},
						},
					},
				},
			},
			ResultEndBlock: abci.ResponseEndBlock{
				Events: []abci.Event{
					{
						Type: "end_event",
						Attributes: []abci.EventAttribute{
							{
								Key:   string("foo"),
								Value: string(fmt.Sprintf("%d", h)),
								Index: true,
							},
						},
					},
				},
			},
		}))
	}

}
func TestMempool2Nodes(t *testing.T) {
	assert := assert.New(t)
	require := require.New(t)

	app := &mocks.Application{}
	app.On("InitChain", mock.Anything).Return(abci.ResponseInitChain{})
	app.On("CheckTx", abci.RequestCheckTx{Tx: []byte("bad")}).Return(abci.ResponseCheckTx{Code: 1})
	app.On("CheckTx", abci.RequestCheckTx{Tx: []byte("good")}).Return(abci.ResponseCheckTx{Code: 0})
	key1, _, _ := crypto.GenerateEd25519Key(crand.Reader)
	key2, _, _ := crypto.GenerateEd25519Key(crand.Reader)
	signingKey1, _, _ := crypto.GenerateEd25519Key(crand.Reader)
	signingKey2, _, _ := crypto.GenerateEd25519Key(crand.Reader)

	id1, err := peer.IDFromPrivateKey(key1)
	require.NoError(err)

	app.On("BeginBlock", mock.Anything).Return(abci.ResponseBeginBlock{})
	app.On("EndBlock", mock.Anything).Return(abci.ResponseEndBlock{})
	app.On("Commit", mock.Anything).Return(abci.ResponseCommit{})
	app.On("DeliverTx", mock.Anything).Return(abci.ResponseDeliverTx{})
	app.On("GetAppHash", mock.Anything).Return(abci.ResponseGetAppHash{})

	// make node1 an aggregator, so that node2 can start gracefully
	node1, err := newFullNode(context.Background(), config.NodeConfig{
		Aggregator: true,
		DALayer:    "mock",
		P2P: config.P2PConfig{
			ListenAddress: "/ip4/127.0.0.1/tcp/9001",
		},
		BlockManagerConfig: config.BlockManagerConfig{
			BlockTime: 1 * time.Second,
		},
<<<<<<< HEAD
	}, key1, signingKey1, abcicli.NewLocalClient(nil, app), &cmtypes.GenesisDoc{ChainID: "test"}, log.TestingLogger())
=======
	}, key1, signingKey1, proxy.NewLocalClientCreator(app), &tmtypes.GenesisDoc{ChainID: "test"}, log.TestingLogger())
>>>>>>> acf0090d
	require.NoError(err)
	require.NotNil(node1)

	node2, err := newFullNode(context.Background(), config.NodeConfig{
		DALayer: "mock",
		P2P: config.P2PConfig{
			ListenAddress: "/ip4/127.0.0.1/tcp/9002",
			Seeds:         "/ip4/127.0.0.1/tcp/9001/p2p/" + id1.Pretty(),
		},
<<<<<<< HEAD
	}, key2, signingKey2, abcicli.NewLocalClient(nil, app), &cmtypes.GenesisDoc{ChainID: "test"}, log.TestingLogger())
=======
	}, key2, signingKey2, proxy.NewLocalClientCreator(app), &tmtypes.GenesisDoc{ChainID: "test"}, log.TestingLogger())
>>>>>>> acf0090d
	require.NoError(err)
	require.NotNil(node1)

	err = node1.Start()
	require.NoError(err)

	time.Sleep(1 * time.Second)

	err = node2.Start()
	require.NoError(err)

	time.Sleep(1 * time.Second)

	ctx, cancel := context.WithTimeout(context.Background(), 3*time.Second)
	defer cancel()

	local := NewFullClient(node1)
	require.NotNil(local)

	// broadcast the bad Tx, this should not be propogated or added to the local mempool
	resp, err := local.BroadcastTxSync(ctx, []byte("bad"))
	assert.NoError(err)
	assert.NotNil(resp)
	// broadcast the good Tx, this should be propogated and added to the local mempool
	resp, err = local.BroadcastTxSync(ctx, []byte("good"))
	assert.NoError(err)
	assert.NotNil(resp)
	// broadcast the good Tx again in the same block, this should not be propogated and
	// added to the local mempool
	resp, err = local.BroadcastTxSync(ctx, []byte("good"))
	assert.Error(err)
	assert.Nil(resp)

	txAvailable := node2.Mempool.TxsAvailable()
	select {
	case <-txAvailable:
	case <-ctx.Done():
	}

	assert.Equal(node2.Mempool.SizeBytes(), int64(len("good")))
}

func TestStatus(t *testing.T) {
	assert := assert.New(t)
	require := require.New(t)

	app := &mocks.Application{}
	app.On("InitChain", mock.Anything).Return(abci.ResponseInitChain{})
	key, _, _ := crypto.GenerateEd25519Key(crand.Reader)
	signingKey, _, _ := crypto.GenerateEd25519Key(crand.Reader)

	vKeys := make([]cmcrypto.PrivKey, 2)
	validators := make([]*cmtypes.Validator, len(vKeys))
	genesisValidators := make([]cmtypes.GenesisValidator, len(vKeys))
	for i := 0; i < len(vKeys); i++ {
		vKeys[i] = ed25519.GenPrivKey()
		validators[i] = &cmtypes.Validator{
			Address:          vKeys[i].PubKey().Address(),
			PubKey:           vKeys[i].PubKey(),
			VotingPower:      int64(i + 100),
			ProposerPriority: int64(i),
		}
		genesisValidators[i] = cmtypes.GenesisValidator{
			Address: vKeys[i].PubKey().Address(),
			PubKey:  vKeys[i].PubKey(),
			Power:   int64(i + 100),
			Name:    "one",
		}
	}

	node, err := newFullNode(
		context.Background(),
		config.NodeConfig{
			DALayer: "mock",
			P2P: config.P2PConfig{
				ListenAddress: "/ip4/0.0.0.0/tcp/26656",
			},
			Aggregator: true,
			BlockManagerConfig: config.BlockManagerConfig{
				BlockTime: 10 * time.Millisecond,
			},
		},
		key,
		signingKey,
<<<<<<< HEAD
		abcicli.NewLocalClient(nil, app),
		&cmtypes.GenesisDoc{
=======
		proxy.NewLocalClientCreator(app),
		&tmtypes.GenesisDoc{
>>>>>>> acf0090d
			ChainID:    "test",
			Validators: genesisValidators,
		},
		log.TestingLogger(),
	)
	require.NoError(err)
	require.NotNil(node)

	validatorSet := cmtypes.NewValidatorSet(validators)
	err = node.Store.SaveValidators(1, validatorSet)
	require.NoError(err)
	err = node.Store.SaveValidators(2, validatorSet)
	require.NoError(err)
	err = node.Store.UpdateState(types.State{LastValidators: validatorSet, NextValidators: validatorSet, Validators: validatorSet})
	assert.NoError(err)

	rpc := NewFullClient(node)
	assert.NotNil(rpc)

	earliestBlock := getRandomBlockWithProposer(1, 1, validators[0].Address.Bytes())
	err = rpc.node.Store.SaveBlock(earliestBlock, &types.Commit{})
	rpc.node.Store.SetHeight(uint64(earliestBlock.SignedHeader.Header.Height()))
	require.NoError(err)

	latestBlock := getRandomBlockWithProposer(2, 1, validators[1].Address.Bytes())
	err = rpc.node.Store.SaveBlock(latestBlock, &types.Commit{})
	rpc.node.Store.SetHeight(uint64(latestBlock.SignedHeader.Header.Height()))
	require.NoError(err)

	err = node.Start()
	require.NoError(err)

	resp, err := rpc.Status(context.Background())
	assert.NoError(err)

	assert.Equal(int64(1), resp.SyncInfo.EarliestBlockHeight)
	assert.Equal(int64(2), resp.SyncInfo.LatestBlockHeight)

	assert.Equal(validators[1].Address, resp.ValidatorInfo.Address)
	assert.Equal(validators[1].PubKey, resp.ValidatorInfo.PubKey)
	assert.Equal(validators[1].VotingPower, resp.ValidatorInfo.VotingPower)

	// specific validation
	assert.Equal(tconfig.DefaultBaseConfig().Moniker, resp.NodeInfo.Moniker)
	state, err := rpc.node.Store.LoadState()
	assert.NoError(err)
	defaultProtocolVersion := p2p.NewProtocolVersion(
		version.P2PProtocol,
		state.Version.Consensus.Block,
		state.Version.Consensus.App,
	)
	assert.Equal(defaultProtocolVersion, resp.NodeInfo.ProtocolVersion)

	assert.NotNil(resp.NodeInfo.Other.TxIndex)
	cases := []struct {
		expected bool
		other    p2p.DefaultNodeInfoOther
	}{

		{false, p2p.DefaultNodeInfoOther{}},
		{false, p2p.DefaultNodeInfoOther{TxIndex: "aa"}},
		{false, p2p.DefaultNodeInfoOther{TxIndex: "off"}},
		{true, p2p.DefaultNodeInfoOther{TxIndex: "on"}},
	}
	for _, tc := range cases {
		res := resp.NodeInfo.Other.TxIndex == tc.other.TxIndex
		assert.Equal(tc.expected, res, tc)
	}
}

func TestFutureGenesisTime(t *testing.T) {
	t.Parallel()
	assert := assert.New(t)
	require := require.New(t)

	var beginBlockTime time.Time
	wg := sync.WaitGroup{}
	wg.Add(1)
	mockApp := &mocks.Application{}
	mockApp.On("InitChain", mock.Anything).Return(abci.ResponseInitChain{})
	mockApp.On("BeginBlock", mock.Anything).Return(abci.ResponseBeginBlock{}).Run(func(_ mock.Arguments) {
		beginBlockTime = time.Now()
		wg.Done()
	})
	mockApp.On("EndBlock", mock.Anything).Return(abci.ResponseEndBlock{})
	mockApp.On("Commit", mock.Anything).Return(abci.ResponseCommit{})
	mockApp.On("DeliverTx", mock.Anything).Return(abci.ResponseDeliverTx{})
	mockApp.On("CheckTx", mock.Anything).Return(abci.ResponseCheckTx{})
	key, _, _ := crypto.GenerateEd25519Key(crand.Reader)
	genesisValidators, signingKey := getGenesisValidatorSetWithSigner(1)
	genesisTime := time.Now().Local().Add(time.Second * time.Duration(1))
	node, err := newFullNode(context.Background(), config.NodeConfig{
		DALayer:    "mock",
		Aggregator: true,
		BlockManagerConfig: config.BlockManagerConfig{
			BlockTime: 200 * time.Millisecond,
		}},
		key, signingKey,
<<<<<<< HEAD
		abcicli.NewLocalClient(nil, mockApp),
		&cmtypes.GenesisDoc{
=======
		proxy.NewLocalClientCreator(mockApp),
		&tmtypes.GenesisDoc{
>>>>>>> acf0090d
			ChainID:       "test",
			InitialHeight: 1,
			GenesisTime:   genesisTime,
			Validators:    genesisValidators,
		},
		log.TestingLogger())
	require.NoError(err)
	require.NotNil(node)

	err = node.Start()
	require.NoError(err)

	wg.Wait()

	assert.True(beginBlockTime.After(genesisTime))
}<|MERGE_RESOLUTION|>--- conflicted
+++ resolved
@@ -23,25 +23,11 @@
 	"github.com/cometbft/cometbft/libs/log"
 	"github.com/cometbft/cometbft/p2p"
 	cmproto "github.com/cometbft/cometbft/proto/tendermint/types"
+	"github.com/cometbft/cometbft/proxy"
 	cmtypes "github.com/cometbft/cometbft/types"
 	"github.com/cometbft/cometbft/version"
 	"github.com/libp2p/go-libp2p/core/crypto"
 	"github.com/libp2p/go-libp2p/core/peer"
-<<<<<<< HEAD
-=======
-	abci "github.com/tendermint/tendermint/abci/types"
-	tconfig "github.com/tendermint/tendermint/config"
-	tmcrypto "github.com/tendermint/tendermint/crypto"
-	"github.com/tendermint/tendermint/crypto/ed25519"
-	"github.com/tendermint/tendermint/crypto/encoding"
-	"github.com/tendermint/tendermint/libs/bytes"
-	"github.com/tendermint/tendermint/libs/log"
-	"github.com/tendermint/tendermint/p2p"
-	tmproto "github.com/tendermint/tendermint/proto/tendermint/types"
-	"github.com/tendermint/tendermint/proxy"
-	tmtypes "github.com/tendermint/tendermint/types"
-	"github.com/tendermint/tendermint/version"
->>>>>>> acf0090d
 
 	"github.com/rollkit/rollkit/config"
 	"github.com/rollkit/rollkit/conv"
@@ -451,13 +437,8 @@
 		BlockManagerConfig: config.BlockManagerConfig{
 			BlockTime: 1 * time.Second, // blocks must be at least 1 sec apart for adjacent headers to get verified correctly
 		}},
-<<<<<<< HEAD
-		key, signingKey, abcicli.NewLocalClient(nil, mockApp),
-		&cmtypes.GenesisDoc{ChainID: "test"},
-=======
 		key, signingKey, proxy.NewLocalClientCreator(mockApp),
-		&tmtypes.GenesisDoc{ChainID: "test", Validators: genesisValidators},
->>>>>>> acf0090d
+		&cmtypes.GenesisDoc{ChainID: "test", Validators: genesisValidators},
 		log.TestingLogger())
 	require.NoError(err)
 	require.NotNil(node)
@@ -757,21 +738,7 @@
 	app.On("GetAppHash", mock.Anything).Return(abci.ResponseGetAppHash{})
 	app.On("GenerateFraudProof", mock.Anything).Return(abci.ResponseGenerateFraudProof{})
 
-<<<<<<< HEAD
-	key, _, _ := crypto.GenerateEd25519Key(crand.Reader)
-	signingKey, _, _ := crypto.GenerateEd25519Key(crand.Reader)
-
-	vKeys := make([]cmcrypto.PrivKey, 4)
-	genesisValidators := make([]cmtypes.GenesisValidator, len(vKeys))
-	for i := 0; i < len(vKeys); i++ {
-		vKeys[i] = ed25519.GenPrivKey()
-		genesisValidators[i] = cmtypes.GenesisValidator{Address: vKeys[i].PubKey().Address(), PubKey: vKeys[i].PubKey(), Power: int64(i + 100), Name: "one"}
-	}
-
-	pbValKey, err := encoding.PubKeyToProto(vKeys[0].PubKey())
-=======
 	pbValKey, err := encoding.PubKeyToProto(vKeyToRemove.PubKey())
->>>>>>> acf0090d
 	require.NoError(err)
 
 	app.On("EndBlock", mock.Anything).Return(abci.ResponseEndBlock{}).Times(2)
@@ -784,16 +751,10 @@
 	return app
 }
 
-<<<<<<< HEAD
-	node, err := newFullNode(context.Background(), config.NodeConfig{DALayer: "mock", Aggregator: true, BlockManagerConfig: config.BlockManagerConfig{BlockTime: 10 * time.Millisecond}}, key, signingKey, abcicli.NewLocalClient(nil, app), &cmtypes.GenesisDoc{ChainID: "test", Validators: genesisValidators}, log.TestingLogger())
-	require.NoError(err)
-	require.NotNil(node)
-=======
 // Tests moving from two validators to one validator and then back to two validators
 func TestValidatorSetHandling(t *testing.T) {
 	assert := assert.New(t)
 	require := require.New(t)
->>>>>>> acf0090d
 
 	waitCh := make(chan interface{})
 
@@ -931,11 +892,7 @@
 	app.On("InitChain", mock.Anything).Return(abci.ResponseInitChain{})
 	key, _, _ := crypto.GenerateEd25519Key(crand.Reader)
 	signingKey, _, _ := crypto.GenerateEd25519Key(crand.Reader)
-<<<<<<< HEAD
-	node, err := newFullNode(context.Background(), config.NodeConfig{DALayer: "mock"}, key, signingKey, abcicli.NewLocalClient(nil, app), &cmtypes.GenesisDoc{ChainID: "test"}, log.TestingLogger())
-=======
 	node, err := newFullNode(context.Background(), config.NodeConfig{DALayer: "mock"}, key, signingKey, proxy.NewLocalClientCreator(app), &tmtypes.GenesisDoc{ChainID: "test"}, log.TestingLogger())
->>>>>>> acf0090d
 	require.NoError(err)
 	require.NotNil(node)
 
@@ -1016,11 +973,7 @@
 		BlockManagerConfig: config.BlockManagerConfig{
 			BlockTime: 1 * time.Second,
 		},
-<<<<<<< HEAD
-	}, key1, signingKey1, abcicli.NewLocalClient(nil, app), &cmtypes.GenesisDoc{ChainID: "test"}, log.TestingLogger())
-=======
 	}, key1, signingKey1, proxy.NewLocalClientCreator(app), &tmtypes.GenesisDoc{ChainID: "test"}, log.TestingLogger())
->>>>>>> acf0090d
 	require.NoError(err)
 	require.NotNil(node1)
 
@@ -1030,11 +983,7 @@
 			ListenAddress: "/ip4/127.0.0.1/tcp/9002",
 			Seeds:         "/ip4/127.0.0.1/tcp/9001/p2p/" + id1.Pretty(),
 		},
-<<<<<<< HEAD
-	}, key2, signingKey2, abcicli.NewLocalClient(nil, app), &cmtypes.GenesisDoc{ChainID: "test"}, log.TestingLogger())
-=======
 	}, key2, signingKey2, proxy.NewLocalClientCreator(app), &tmtypes.GenesisDoc{ChainID: "test"}, log.TestingLogger())
->>>>>>> acf0090d
 	require.NoError(err)
 	require.NotNil(node1)
 
@@ -1119,13 +1068,8 @@
 		},
 		key,
 		signingKey,
-<<<<<<< HEAD
-		abcicli.NewLocalClient(nil, app),
-		&cmtypes.GenesisDoc{
-=======
 		proxy.NewLocalClientCreator(app),
 		&tmtypes.GenesisDoc{
->>>>>>> acf0090d
 			ChainID:    "test",
 			Validators: genesisValidators,
 		},
@@ -1224,13 +1168,8 @@
 			BlockTime: 200 * time.Millisecond,
 		}},
 		key, signingKey,
-<<<<<<< HEAD
-		abcicli.NewLocalClient(nil, mockApp),
-		&cmtypes.GenesisDoc{
-=======
 		proxy.NewLocalClientCreator(mockApp),
 		&tmtypes.GenesisDoc{
->>>>>>> acf0090d
 			ChainID:       "test",
 			InitialHeight: 1,
 			GenesisTime:   genesisTime,
