--- conflicted
+++ resolved
@@ -3,32 +3,18 @@
 import (
 	"context"
 	"crypto/rand"
-	"encoding/hex"
 	"strconv"
 	"testing"
 	"time"
 
-<<<<<<< HEAD
 	cmcfg "github.com/cometbft/cometbft/config"
-=======
->>>>>>> ebfce703
 	"github.com/cometbft/cometbft/libs/log"
 	"github.com/libp2p/go-libp2p/core/crypto"
 	"github.com/stretchr/testify/require"
 
-	goDATest "github.com/rollkit/go-da/test"
 	"github.com/rollkit/rollkit/config"
-	"github.com/rollkit/rollkit/da"
 	"github.com/rollkit/rollkit/types"
 )
-
-// nolint:unused
-func getMockDA(t *testing.T) *da.DAClient {
-	namespace := make([]byte, len(MockDANamespace)/2)
-	_, err := hex.Decode(namespace, []byte(MockDANamespace))
-	require.NoError(t, err)
-	return da.NewDAClient(goDATest.NewDummyDA(), -1, -1, namespace, nil, log.TestingLogger())
-}
 
 // generateSingleKey generates a single Ed25519 key for testing
 func generateSingleKey() crypto.PrivKey {
@@ -66,7 +52,6 @@
 	signingKey, err := types.PrivKeyToSigningKey(genesisValidatorKey)
 	require.NoError(t, err)
 
-<<<<<<< HEAD
 	p2pKey := generateSingleKey()
 
 	node, err := NewNode(ctx, config, p2pKey, signingKey, genesis, DefaultMetricsProvider(cmcfg.DefaultInstrumentationConfig()), log.TestingLogger())
@@ -76,21 +61,6 @@
 		if fn, ok := node.(*FullNode); ok {
 			_ = fn.Stop()
 		}
-=======
-	for _, tc := range cases {
-		t.Run(tc.desc, func(t *testing.T) {
-			require.NoError(Retry(1000, 100*time.Millisecond, func() error {
-				num, err := getNodeHeight(tc.node, tc.source)
-				if err != nil {
-					return err
-				}
-				if num > 0 {
-					return nil
-				}
-				return errors.New("expected height > 0")
-			}))
-		})
->>>>>>> ebfce703
 	}
 
 	return node.(*FullNode), cleanup
