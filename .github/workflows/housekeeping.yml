--- conflicted
+++ resolved
@@ -7,18 +7,10 @@
     types: [opened]
 
 jobs:
-<<<<<<< HEAD
   issue-management:
     if: ${{ github.event.issue }}
     name: Add issues to project and add triage label
-    uses: celestiaorg/.github/.github/workflows/reusable_housekeeping.yml@v0.1.1
-=======
-  project:
-    # ignore dependabot PRs
-    if: ${{ github.actor != 'dependabot[bot]' }}
-    name: Add issues and PRs to project and add grooming label
     uses: rollkit/.github/.github/workflows/reusable_housekeeping.yml@v0.1.1
->>>>>>> 35d9071a
     secrets: inherit
     permissions:
       issues: write
