--- conflicted
+++ resolved
@@ -5,16 +5,9 @@
 package mocks
 
 import (
-<<<<<<< HEAD
-	context "context"
-
-	da "github.com/rollkit/rollkit/core/da"
-
-=======
 	"context"
 
 	"github.com/rollkit/rollkit/core/da"
->>>>>>> 70fa52e5
 	mock "github.com/stretchr/testify/mock"
 )
 
