//go:build evm
// +build evm

// Package e2e contains end-to-end tests for Rollkit's EVM integration.
//
// This file specifically tests the EVM sequencer (aggregator) functionality including:
// - Basic sequencer operation and transaction processing
// - High-throughput transaction handling with nonce ordering
// - Invalid transaction rejection and validation
// - Transaction inclusion verification and block production
//
// Test Coverage:
<<<<<<< HEAD
// 1. TestEvmMultipleTransactionInclusionE2E - High-throughput processing (200 transactions)
// 2. TestEvmInvalidTransactionRejectionE2E - Various invalid transaction type rejections
// 3. TestEvmSequencerRestartRecoveryE2E - Sequencer restart and recovery validation
//   - StandardRestart: Normal start -> Normal restart
//   - LazyModeRestart: Normal start -> Lazy restart
//   - LazyToStandardRestart: Lazy start -> Normal restart
//   - LazyToLazyRestart: Lazy start -> Lazy restart
=======
// 1. TestEvmSequencerE2E - Basic sequencer functionality with single transaction
// 2. TestEvmMultipleTransactionInclusionE2E - High-throughput processing (200 transactions)
// 3. TestEvmInvalidTransactionRejectionE2E - Various invalid transaction type rejections
>>>>>>> dcf6c3c1
package e2e

import (
	"context"
	"flag"
	"fmt"
	"path/filepath"
	"testing"
	"time"

	"github.com/ethereum/go-ethereum/common"
	"github.com/ethereum/go-ethereum/ethclient"
	"github.com/stretchr/testify/require"

	"github.com/rollkit/rollkit/execution/evm"
)

// TestEvmMultipleTransactionInclusionE2E tests high-throughput transaction processing
// to ensure multiple transactions submitted in quick succession are all included
// and maintain correct ordering without any loss or corruption.
//
// Test Configuration:
// - Submits 500 transactions in rapid succession (10ms intervals)
// - Each transaction has sequential nonces (0-499)
// - Uses proper chain ID (1234) for transaction signing
// - Extended timeout (120s) to handle large transaction volume
//
// Test Flow:
// 1. Sets up Local DA layer and EVM sequencer
// 2. Submits 500 transactions rapidly with 10ms delays between submissions
// 3. Waits for all transactions to be included in blocks
// 4. Verifies each transaction maintains correct nonce ordering
// 5. Analyzes transaction distribution across blocks
// 6. Ensures no transactions are lost or reordered
//
// Validation Criteria:
// - All 500 transactions are successfully included
// - Nonce sequence is perfectly maintained (0, 1, 2, ..., 499)
// - No transaction loss occurs under high-frequency submission
// - Transaction receipts show success status for all transactions
// - Block distribution is reasonable and logged for analysis
//
// Performance Expectations:
// - ~50 transactions per second submission rate
// - ~55 transactions per block average packing
// - Total test execution under 20 seconds
// - Consistent performance across multiple runs
//
// This test validates that Rollkit can handle production-level burst transaction loads
// while maintaining all ordering guarantees and preventing transaction loss.
func TestEvmMultipleTransactionInclusionE2E(t *testing.T) {
	flag.Parse()
	workDir := t.TempDir()
	nodeHome := filepath.Join(workDir, "evm-agg")
	sut := NewSystemUnderTest(t)

	// Setup sequencer
	genesisHash := setupSequencerOnlyTest(t, sut, nodeHome)
	t.Logf("Genesis hash: %s", genesisHash)

	// Connect to EVM
	client, err := ethclient.Dial(SequencerEthURL)
	require.NoError(t, err, "Should be able to connect to EVM")
	defer client.Close()

	// Submit multiple transactions in quick succession
	const numTxs = 200
	var txHashes []common.Hash
	var expectedNonces []uint64
	lastNonce := uint64(0)
	ctx := context.Background()

	t.Logf("Submitting %d transactions in quick succession...", numTxs)
	for i := 0; i < numTxs; i++ {
		// Create transaction with proper chain ID
		tx := evm.GetRandomTransaction(t, TestPrivateKey, TestToAddress, DefaultChainID, DefaultGasLimit, &lastNonce)

		evm.SubmitTransaction(t, tx)
		txHashes = append(txHashes, tx.Hash())
		expectedNonces = append(expectedNonces, tx.Nonce())

		// Log progress every 50 transactions to avoid spam
		if (i+1)%50 == 0 || i < 10 {
			t.Logf("Submitted transaction %d: hash=%s, nonce=%d", i+1, tx.Hash().Hex(), tx.Nonce())
		}

		time.Sleep(20 * time.Millisecond)
	}

	// Wait for all transactions to be included and verify order
	var receipts []*common.Hash

	t.Log("Waiting for all transactions to be included...")
	require.Eventually(t, func() bool {
		receipts = receipts[:0] // Clear slice

		for _, txHash := range txHashes {
			receipt, err := client.TransactionReceipt(ctx, txHash)
			if err != nil || receipt == nil || receipt.Status != 1 {
				return false // Not all transactions included yet
			}
			// Shadow the loop variable to avoid taking address of the same variable
			hashCopy := txHash
			receipts = append(receipts, &hashCopy)
		}

		// Log progress every 100 transactions
		if len(receipts)%100 == 0 && len(receipts) > 0 {
			t.Logf("Progress: %d/%d transactions included", len(receipts), numTxs)
		}

		return len(receipts) == numTxs
	}, 45*time.Second, 500*time.Millisecond, "All transactions should be included")

	t.Logf("✅ All %d transactions were successfully included", numTxs)

	// Verify transaction order by checking nonces
	var actualNonces []uint64
	var blockNumbers []uint64

	t.Log("Verifying transaction nonces and block inclusion...")
	for i, txHash := range txHashes {
		receipt, err := client.TransactionReceipt(ctx, txHash)
		require.NoError(t, err, "Should get receipt for transaction %d", i+1)
		require.Equal(t, uint64(1), receipt.Status, "Transaction %d should be successful", i+1)

		// Get the actual transaction to check nonce
		tx, _, err := client.TransactionByHash(ctx, txHash)
		require.NoError(t, err, "Should get transaction %d", i+1)

		actualNonces = append(actualNonces, tx.Nonce())
		blockNumbers = append(blockNumbers, receipt.BlockNumber.Uint64())

		// Log progress for verification every 100 transactions, plus first 10 and last 10
		if (i+1)%100 == 0 || i < 10 || i >= numTxs-10 {
			t.Logf("Transaction %d: nonce=%d, block=%d, expected_nonce=%d",
				i+1, tx.Nonce(), receipt.BlockNumber.Uint64(), expectedNonces[i])
		}
	}

	// Verify nonce ordering (transactions should maintain nonce order)
	for i := 0; i < numTxs; i++ {
		require.Equal(t, expectedNonces[i], actualNonces[i],
			"Transaction %d should have expected nonce %d, got %d", i+1, expectedNonces[i], actualNonces[i])
	}

	// Verify no transactions were lost
	require.Equal(t, numTxs, len(actualNonces), "All %d transactions should be included", numTxs)

	// Log block distribution
	blockCounts := make(map[uint64]int)
	var minBlock, maxBlock uint64 = ^uint64(0), 0

	for _, blockNum := range blockNumbers {
		blockCounts[blockNum]++
		if blockNum < minBlock {
			minBlock = blockNum
		}
		if blockNum > maxBlock {
			maxBlock = blockNum
		}
	}

	t.Logf("Transaction distribution across %d blocks (blocks %d-%d):", len(blockCounts), minBlock, maxBlock)
	totalBlocks := len(blockCounts)
	if totalBlocks <= 20 {
		// Show all blocks if reasonable number
		for blockNum := minBlock; blockNum <= maxBlock; blockNum++ {
			if count, exists := blockCounts[blockNum]; exists {
				t.Logf("  Block %d: %d transactions", blockNum, count)
			}
		}
	} else {
		// Show summary for large number of blocks
		t.Logf("  Average transactions per block: %.2f", float64(numTxs)/float64(totalBlocks))
		t.Logf("  First 5 blocks:")
		for blockNum := minBlock; blockNum < minBlock+5 && blockNum <= maxBlock; blockNum++ {
			if count, exists := blockCounts[blockNum]; exists {
				t.Logf("    Block %d: %d transactions", blockNum, count)
			}
		}
		t.Logf("  Last 5 blocks:")
		for blockNum := maxBlock - 4; blockNum <= maxBlock && blockNum >= minBlock; blockNum++ {
			if count, exists := blockCounts[blockNum]; exists {
				t.Logf("    Block %d: %d transactions", blockNum, count)
			}
		}
	}

	t.Logf("✅ Test PASSED: All %d transactions included in correct nonce order", numTxs)
}

// TestEvmInvalidTransactionRejectionE2E tests the system's ability to properly reject
// various types of invalid transactions and ensure they are not included in any blocks.
//
// Test Purpose:
// - Confirm that invalid transactions are rejected and not included in blocks
// - Test various types of invalid transactions (bad signature, insufficient funds, malformed data)
// - Ensure system stability when processing invalid transactions
// - Validate that valid transactions still work after invalid ones are rejected
//
// Test Flow:
//  1. Sets up Local DA layer and EVM sequencer
//  2. Submits various invalid transactions:
//     a. Transaction with invalid signature
//     b. Transaction with insufficient funds (from empty account)
//     c. Transaction with invalid nonce (too high)
//     d. Transaction with invalid gas limit (too low)
//  3. Verifies that all invalid transactions are rejected
//  4. Submits a valid transaction to confirm system stability
//  5. Ensures the valid transaction is processed correctly
//
// Expected Behavior:
// - All invalid transactions should be rejected at submission or processing
// - No invalid transactions should appear in any blocks
// - Valid transactions should continue to work normally
// - System should remain stable and responsive after rejecting invalid transactions
//
// This test validates Rollkit's transaction validation and rejection mechanisms.
func TestEvmInvalidTransactionRejectionE2E(t *testing.T) {
	flag.Parse()
	workDir := t.TempDir()
	nodeHome := filepath.Join(workDir, "evm-agg")
	sut := NewSystemUnderTest(t)

	// Setup sequencer
	genesisHash := setupSequencerOnlyTest(t, sut, nodeHome)
	t.Logf("Genesis hash: %s", genesisHash)

	// Connect to EVM
	client, err := ethclient.Dial(SequencerEthURL)
	require.NoError(t, err, "Should be able to connect to EVM")
	defer client.Close()

	ctx := context.Background()
	var invalidTxHashes []common.Hash
	var invalidTxErrors []string

	t.Log("Testing various invalid transaction types...")

	// Test invalid signature transaction
	t.Log("7a. Testing transaction with invalid signature...")
	func() {
		defer func() {
			if r := recover(); r != nil {
				invalidTxErrors = append(invalidTxErrors, fmt.Sprintf("Invalid signature tx: %v", r))
				t.Logf("✅ Invalid signature transaction rejected as expected: %v", r)
			}
		}()

		// Try to submit with a bad signature by creating a transaction with wrong private key
		badPrivKey := "1111111111111111111111111111111111111111111111111111111111111111"
		lastNonce := uint64(0)
		badTx := evm.GetRandomTransaction(t, badPrivKey, TestToAddress, DefaultChainID, DefaultGasLimit, &lastNonce)

		err := client.SendTransaction(ctx, badTx)
		if err != nil {
			invalidTxErrors = append(invalidTxErrors, fmt.Sprintf("Invalid signature tx: %v", err))
			t.Logf("✅ Invalid signature transaction rejected as expected: %v", err)
		} else {
			invalidTxHashes = append(invalidTxHashes, badTx.Hash())
			t.Logf("⚠️  Invalid signature transaction was submitted: %s", badTx.Hash().Hex())
		}
	}()

	// Test insufficient funds transaction
	t.Log("7b. Testing transaction with insufficient funds...")
	func() {
		defer func() {
			if r := recover(); r != nil {
				invalidTxErrors = append(invalidTxErrors, fmt.Sprintf("Insufficient funds tx: %v", r))
				t.Logf("✅ Insufficient funds transaction rejected as expected: %v", r)
			}
		}()

		// Use an empty account that has no funds
		emptyAccountPrivKey := "2222222222222222222222222222222222222222222222222222222222222222"
		lastNonce := uint64(0)
		tx := evm.GetRandomTransaction(t, emptyAccountPrivKey, TestToAddress, DefaultChainID, DefaultGasLimit, &lastNonce)

		err := client.SendTransaction(ctx, tx)
		if err != nil {
			invalidTxErrors = append(invalidTxErrors, fmt.Sprintf("Insufficient funds tx: %v", err))
			t.Logf("✅ Insufficient funds transaction rejected as expected: %v", err)
		} else {
			invalidTxHashes = append(invalidTxHashes, tx.Hash())
			t.Logf("⚠️  Insufficient funds transaction was submitted: %s", tx.Hash().Hex())
		}
	}()

	// Test invalid nonce transaction (way too high)
	t.Log("7c. Testing transaction with invalid nonce...")
	func() {
		defer func() {
			if r := recover(); r != nil {
				invalidTxErrors = append(invalidTxErrors, fmt.Sprintf("Invalid nonce tx: %v", r))
				t.Logf("✅ Invalid nonce transaction rejected as expected: %v", r)
			}
		}()

		// Use a very high nonce that's way ahead of the current account nonce
		lastNonce := uint64(999999)
		tx := evm.GetRandomTransaction(t, TestPrivateKey, TestToAddress, DefaultChainID, DefaultGasLimit, &lastNonce)

		err := client.SendTransaction(ctx, tx)
		if err != nil {
			invalidTxErrors = append(invalidTxErrors, fmt.Sprintf("Invalid nonce tx: %v", err))
			t.Logf("✅ Invalid nonce transaction rejected as expected: %v", err)
		} else {
			invalidTxHashes = append(invalidTxHashes, tx.Hash())
			t.Logf("⚠️  Invalid nonce transaction was submitted: %s", tx.Hash().Hex())
		}
	}()

	// Test invalid gas limit transaction (too low)
	t.Log("7d. Testing transaction with invalid gas limit...")
	func() {
		defer func() {
			if r := recover(); r != nil {
				invalidTxErrors = append(invalidTxErrors, fmt.Sprintf("Invalid gas limit tx: %v", r))
				t.Logf("✅ Invalid gas limit transaction rejected as expected: %v", r)
			}
		}()

		// Use an extremely low gas limit that's insufficient for basic transfer
		lastNonce := uint64(0)
		tx := evm.GetRandomTransaction(t, TestPrivateKey, TestToAddress, DefaultChainID, 1000, &lastNonce) // Very low gas

		err := client.SendTransaction(ctx, tx)
		if err != nil {
			invalidTxErrors = append(invalidTxErrors, fmt.Sprintf("Invalid gas limit tx: %v", err))
			t.Logf("✅ Invalid gas limit transaction rejected as expected: %v", err)
		} else {
			invalidTxHashes = append(invalidTxHashes, tx.Hash())
			t.Logf("⚠️  Invalid gas limit transaction was submitted: %s", tx.Hash().Hex())
		}
	}()

	// Wait for any transactions to be processed
	t.Log("Waiting for transaction processing...")
	time.Sleep(500 * time.Millisecond)

	// Check that none of the invalid transactions were included in blocks
	invalidTxsIncluded := 0
	for i, txHash := range invalidTxHashes {
		receipt, err := client.TransactionReceipt(ctx, txHash)
		if err == nil && receipt != nil {
			invalidTxsIncluded++
			t.Errorf("❌ Invalid transaction %d was included in block %d: %s", i+1, receipt.BlockNumber.Uint64(), txHash.Hex())
		}
	}

	if invalidTxsIncluded > 0 {
		require.Fail(t, fmt.Sprintf("❌ %d invalid transactions were incorrectly included in blocks", invalidTxsIncluded))
	} else {
		t.Logf("✅ All invalid transactions were properly rejected: %d errors recorded", len(invalidTxErrors))
		for i, errMsg := range invalidTxErrors {
			t.Logf("   %d. %s", i+1, errMsg)
		}
	}

	// Submit a valid transaction to verify system stability
	t.Log("Testing system stability with valid transaction...")
	lastNonce := uint64(0)
	validTx := evm.GetRandomTransaction(t, TestPrivateKey, TestToAddress, DefaultChainID, DefaultGasLimit, &lastNonce)

	evm.SubmitTransaction(t, validTx)
	t.Logf("Submitted valid transaction: %s", validTx.Hash().Hex())

	// Wait for valid transaction to be included
	require.Eventually(t, func() bool {
		receipt, err := client.TransactionReceipt(ctx, validTx.Hash())
		return err == nil && receipt != nil && receipt.Status == 1
	}, 15*time.Second, 500*time.Millisecond, "Valid transaction should be included after invalid ones were rejected")

	t.Log("✅ Valid transaction included successfully - system stability confirmed")

	// Final verification
	validReceipt, err := client.TransactionReceipt(ctx, validTx.Hash())
	require.NoError(t, err, "Should get receipt for valid transaction")
	require.Equal(t, uint64(1), validReceipt.Status, "Valid transaction should be successful")

	t.Logf("✅ Test PASSED: Invalid transaction rejection working correctly")
	t.Logf("   - %d invalid transactions properly rejected", len(invalidTxErrors))
	t.Logf("   - No invalid transactions included in any blocks")
	t.Logf("   - Valid transactions continue to work normally")
	t.Logf("   - System maintains stability after rejecting invalid transactions")
	t.Logf("   - Transaction validation mechanisms functioning properly")
}<|MERGE_RESOLUTION|>--- conflicted
+++ resolved
@@ -10,19 +10,9 @@
 // - Transaction inclusion verification and block production
 //
 // Test Coverage:
-<<<<<<< HEAD
-// 1. TestEvmMultipleTransactionInclusionE2E - High-throughput processing (200 transactions)
-// 2. TestEvmInvalidTransactionRejectionE2E - Various invalid transaction type rejections
-// 3. TestEvmSequencerRestartRecoveryE2E - Sequencer restart and recovery validation
-//   - StandardRestart: Normal start -> Normal restart
-//   - LazyModeRestart: Normal start -> Lazy restart
-//   - LazyToStandardRestart: Lazy start -> Normal restart
-//   - LazyToLazyRestart: Lazy start -> Lazy restart
-=======
 // 1. TestEvmSequencerE2E - Basic sequencer functionality with single transaction
 // 2. TestEvmMultipleTransactionInclusionE2E - High-throughput processing (200 transactions)
 // 3. TestEvmInvalidTransactionRejectionE2E - Various invalid transaction type rejections
->>>>>>> dcf6c3c1
 package e2e
 
 import (
