package jsonrpc_test

import (
	"bytes"
	"context"
	"errors"
	"fmt"
	"strings"
	"sync"
	"testing"
	"time"

	"cosmossdk.io/log"
	"github.com/rollkit/rollkit/da/internal/mocks"
	proxy "github.com/rollkit/rollkit/da/jsonrpc"
	"github.com/stretchr/testify/assert"
	"github.com/stretchr/testify/mock"
	"github.com/stretchr/testify/require"

	coreda "github.com/rollkit/rollkit/core/da"
)

const (
	// ServerHost is the listen host for the test JSONRPC server
	ServerHost = "localhost"
	// ServerPort is the listen port for the test JSONRPC server
	ServerPort = "3450"
	// ClientURL is the url to dial for the test JSONRPC client
	ClientURL = "http://localhost:3450"

	testMaxBlobSize = 100
)

var testNamespace = []byte("test")
var emptyOptions = []byte{}

<<<<<<< HEAD
// setupTestProxy initializes a DA server and client for testing.
func setupTestProxy(t *testing.T) (coreda.DA, func()) {
	t.Helper()

	dummy := coreda.NewDummyDA(100_000, 0, 0)
=======
// TestProxy runs the go-da DA test suite against the JSONRPC service
// NOTE: This test requires a test JSONRPC service to run on the port
// 3450 which is chosen to be sufficiently distinct from the default port

func getTestDABlockTime() time.Duration {
	return 100 * time.Millisecond
}

func TestProxy(t *testing.T) {
	dummy := coreda.NewDummyDA(100_000, 0, 0, getTestDABlockTime())
	dummy.StartHeightTicker()
>>>>>>> 2cc7e0b4
	logger := log.NewTestLogger(t)
	server := proxy.NewServer(logger, ServerHost, ServerPort, dummy)
	err := server.Start(context.Background())
	require.NoError(t, err)

	client, err := proxy.NewClient(context.Background(), logger, ClientURL, "", "74657374")
	require.NoError(t, err)

<<<<<<< HEAD
	cleanup := func() {
		if err := server.Stop(context.Background()); err != nil {
			require.NoError(t, err)
		}
	}
	return &client.DA, cleanup
=======
	t.Run("Basic DA test", func(t *testing.T) {
		BasicDATest(t, &client.DA)
	})
	t.Run("Get IDs and all data", func(t *testing.T) {
		GetIDsTest(t, &client.DA)
	})
	t.Run("Check Errors", func(t *testing.T) {
		CheckErrors(t, &client.DA)
	})
	t.Run("Concurrent read/write test", func(t *testing.T) {
		ConcurrentReadWriteTest(t, &client.DA)
	})
	t.Run("Given height is from the future", func(t *testing.T) {
		HeightFromFutureTest(t, &client.DA)
	})
	dummy.StopHeightTicker()
>>>>>>> 2cc7e0b4
}

// TestProxyBasicDATest tests round trip of messages to DA and back.
func TestProxyBasicDATest(t *testing.T) {
	d, cleanup := setupTestProxy(t)
	defer cleanup()

	msg1 := []byte("message 1")
	msg2 := []byte("message 2")

<<<<<<< HEAD
	ctx := context.TODO()
	id1, err := d.Submit(ctx, []coreda.Blob{msg1}, 0, nil)
=======
	ctx := t.Context()
	id1, err := d.Submit(ctx, []coreda.Blob{msg1}, 0, testNamespace)
>>>>>>> 2cc7e0b4
	assert.NoError(t, err)
	assert.NotEmpty(t, id1)

	id2, err := d.Submit(ctx, []coreda.Blob{msg2}, 0, nil)
	assert.NoError(t, err)
	assert.NotEmpty(t, id2)

<<<<<<< HEAD
	id3, err := d.Submit(ctx, []coreda.Blob{msg1}, 0, []byte("random options"))
=======
	time.Sleep(getTestDABlockTime())

	id3, err := d.SubmitWithOptions(ctx, []coreda.Blob{msg1}, 0, testNamespace, []byte("random options"))
>>>>>>> 2cc7e0b4
	assert.NoError(t, err)
	assert.NotEmpty(t, id3)

	assert.NotEqual(t, id1, id2)
	assert.NotEqual(t, id1, id3)

	ret, err := d.Get(ctx, id1)
	assert.NoError(t, err)
	assert.Equal(t, []coreda.Blob{msg1}, ret)

	commitment1, err := d.Commit(ctx, []coreda.Blob{msg1})
	assert.NoError(t, err)
	assert.NotEmpty(t, commitment1)

	commitment2, err := d.Commit(ctx, []coreda.Blob{msg2})
	assert.NoError(t, err)
	assert.NotEmpty(t, commitment2)

	ids := []coreda.ID{id1[0], id2[0], id3[0]}
	proofs, err := d.GetProofs(ctx, ids)
	assert.NoError(t, err)
	assert.NotEmpty(t, proofs)
	oks, err := d.Validate(ctx, ids, proofs)
	assert.NoError(t, err)
	assert.NotEmpty(t, oks)
	for _, ok := range oks {
		assert.True(t, ok)
	}
}

<<<<<<< HEAD
// TestProxyCheckErrors ensures that errors are handled properly by DA.
func TestProxyCheckErrors(t *testing.T) {
	d, cleanup := setupTestProxy(t)
	defer cleanup()

	ctx := context.TODO()
	blob, err := d.Get(ctx, []coreda.ID{[]byte("invalid blob id")})
=======
// CheckErrors ensures that errors are handled properly by DA.
func CheckErrors(t *testing.T, d coreda.DA) {
	ctx := t.Context()
	blob, err := d.Get(ctx, []coreda.ID{[]byte("invalid blob id")}, testNamespace)
>>>>>>> 2cc7e0b4
	assert.Error(t, err)
	assert.ErrorContains(t, err, coreda.ErrBlobNotFound.Error())
	assert.Empty(t, blob)
}

// TestProxyGetIDsTest tests iteration over DA
func TestProxyGetIDsTest(t *testing.T) {
	d, cleanup := setupTestProxy(t)
	defer cleanup()

	msgs := []coreda.Blob{[]byte("msg1"), []byte("msg2"), []byte("msg3")}

<<<<<<< HEAD
	ctx := context.TODO()
	ids, err := d.Submit(ctx, msgs, 0, nil)
=======
	ctx := t.Context()
	ids, err := d.Submit(ctx, msgs, 0, testNamespace)
	time.Sleep(getTestDABlockTime())
>>>>>>> 2cc7e0b4
	assert.NoError(t, err)
	assert.Len(t, ids, len(msgs))
	found := false
	end := time.Now().Add(1 * time.Second)

	// To Keep It Simple: we assume working with DA used exclusively for this test (mock, devnet, etc)
	// As we're the only user, we don't need to handle external data (that could be submitted in real world).
	// There is no notion of height, so we need to scan the DA to get test data back.
	for i := uint64(1); !found && !time.Now().After(end); i++ {
		ret, err := d.GetIDs(ctx, i)
		if err != nil {
<<<<<<< HEAD
			if errors.Is(err, coreda.ErrBlobNotFound) {
				// It's okay to not find blobs at a particular height, continue scanning
				continue
			}
			t.Logf("failed to get IDs at height %d: %v", i, err) // Log other errors
			continue                                             // Continue to avoid nil pointer dereference on ret
=======
			if strings.Contains(err.Error(), coreda.ErrHeightFromFuture.Error()) {
				break
			}
			t.Error("failed to get IDs:", err)
>>>>>>> 2cc7e0b4
		}
		assert.NotNil(t, ret, "ret should not be nil after GetIDs if no error or ErrBlobNotFound")
		assert.NotZero(t, ret.Timestamp)
		if len(ret.IDs) > 0 {
			blobs, err := d.Get(ctx, ret.IDs)
			assert.NoError(t, err)

			// Submit ensures atomicity of batch, so it makes sense to compare actual blobs (bodies) only when lengths
			// of slices is the same.
			if len(blobs) >= len(msgs) {
				found = true
				for _, msg := range msgs {
					msgFound := false
					for _, blob := range blobs {
						if bytes.Equal(blob, msg) {
							msgFound = true
							break
						}
					}
					if !msgFound {
						found = false
						break
					}
				}
			}
		}
	}

	assert.True(t, found)
}

// TestProxyConcurrentReadWriteTest tests the use of mutex lock in DummyDA
func TestProxyConcurrentReadWriteTest(t *testing.T) {
	d, cleanup := setupTestProxy(t)
	defer cleanup()

	var wg sync.WaitGroup
	ctx, cancel := context.WithTimeout(t.Context(), 5*time.Second)
	defer cancel()

	writeDone := make(chan struct{})

	wg.Add(1)
	go func() {
		defer wg.Done()
		for i := uint64(1); i <= 50; i++ {
			_, err := d.Submit(ctx, []coreda.Blob{[]byte(fmt.Sprintf("test-%d", i))}, 0, []byte("test"))
			assert.NoError(t, err)
		}
		close(writeDone)
	}()

	wg.Add(1)
	go func() {
		defer wg.Done()
		for {
			select {
			case <-writeDone:
				return
			default:
<<<<<<< HEAD
				ret, err := d.GetIDs(ctx, 1)
				if err != nil {
					// Only check ret for nil, do not access ret.IDs if err is not nil
					assert.Nil(t, ret)
				} else {
					assert.NotNil(t, ret)
					// Only access ret.IDs if ret is not nil
					assert.NotNil(t, ret.IDs)
				}
=======
				d.GetIDs(ctx, 0, []byte("test"))
>>>>>>> 2cc7e0b4
			}
		}
	}()

	wg.Wait()
}

<<<<<<< HEAD
// TestProxyHeightFromFutureTest tests the case when the given height is from the future
func TestProxyHeightFromFutureTest(t *testing.T) {
	d, cleanup := setupTestProxy(t)
	defer cleanup()

	ctx := context.TODO()
	_, err := d.GetIDs(ctx, 999999999)
=======
// HeightFromFutureTest tests the case when the given height is from the future
func HeightFromFutureTest(t *testing.T, d coreda.DA) {
	ctx := t.Context()
	_, err := d.GetIDs(ctx, 999999999, []byte("test"))
>>>>>>> 2cc7e0b4
	assert.Error(t, err)
	// Specifically check if the error contains the error message ErrHeightFromFuture
	assert.ErrorContains(t, err, coreda.ErrHeightFromFuture.Error())
}

// TestSubmitWithOptions tests the SubmitWithOptions method with various scenarios
func TestSubmitWithOptions(t *testing.T) {
	ctx := context.Background()
	testNamespace := []byte("options_test")
	testOptions := []byte("test_options")
	gasPrice := 0.0

	// Helper function to create a client with a mocked internal API
	createMockedClient := func(internalAPI *mocks.DA) *proxy.Client {
		client := &proxy.Client{}
		client.DA.Namespace = testNamespace
		client.DA.MaxBlobSize = testMaxBlobSize
		client.DA.Logger = log.NewTestLogger(t)
		// Wire the Internal.Submit to the mock's Submit method
		client.DA.Internal.Submit = func(ctx context.Context, blobs []coreda.Blob, gasPrice float64, ns []byte, options []byte) ([]coreda.ID, error) {
			return internalAPI.Submit(ctx, blobs, gasPrice, options)
		}
		return client
	}

	t.Run("Happy Path - All blobs fit", func(t *testing.T) {
		mockAPI := mocks.NewDA(t)
		client := createMockedClient(mockAPI)

		blobs := []coreda.Blob{[]byte("blob1"), []byte("blob2")}
		expectedIDs := []coreda.ID{[]byte("id1"), []byte("id2")}

		mockAPI.On("Submit", ctx, blobs, gasPrice, testOptions).Return(expectedIDs, nil).Once()

		ids, err := client.DA.Submit(ctx, blobs, gasPrice, testOptions)

		require.NoError(t, err)
		assert.Equal(t, expectedIDs, ids)
		mockAPI.AssertExpectations(t)
	})

	t.Run("Single Blob Too Large", func(t *testing.T) {
		mockAPI := mocks.NewDA(t)
		client := createMockedClient(mockAPI)

		largerBlob := make([]byte, testMaxBlobSize+1)
		blobs := []coreda.Blob{largerBlob, []byte("this blob is definitely too large")}

		_, err := client.DA.Submit(ctx, blobs, gasPrice, testOptions)

		require.Error(t, err)
		mockAPI.AssertExpectations(t)
	})

	t.Run("Total Size Exceeded", func(t *testing.T) {
		mockAPI := mocks.NewDA(t)
		client := createMockedClient(mockAPI)

		blobsizes := make([]byte, testMaxBlobSize/3)
		blobsizesOver := make([]byte, testMaxBlobSize)

		blobs := []coreda.Blob{blobsizes, blobsizes, blobsizesOver}

		expectedSubmitBlobs := []coreda.Blob{blobs[0], blobs[1]}
		expectedIDs := []coreda.ID{[]byte("idA"), []byte("idB")}
		mockAPI.On("Submit", ctx, expectedSubmitBlobs, gasPrice, testOptions).Return(expectedIDs, nil).Once()

		ids, err := client.DA.Submit(ctx, blobs, gasPrice, testOptions)

		require.NoError(t, err)
		assert.Equal(t, expectedIDs, ids)
		mockAPI.AssertExpectations(t)
	})

	t.Run("First Blob Too Large", func(t *testing.T) {
		mockAPI := mocks.NewDA(t)
		client := createMockedClient(mockAPI)

		largerBlob := make([]byte, testMaxBlobSize+1)
		blobs := []coreda.Blob{largerBlob, []byte("small")}

		ids, err := client.DA.Submit(ctx, blobs, gasPrice, testOptions)

		require.Error(t, err)
		assert.ErrorIs(t, err, coreda.ErrBlobSizeOverLimit)
		assert.Nil(t, ids)

		mockAPI.AssertNotCalled(t, "Submit", mock.Anything, mock.Anything, mock.Anything, mock.Anything)
		mockAPI.AssertExpectations(t)
	})

	t.Run("Empty Input Blobs", func(t *testing.T) {
		mockAPI := mocks.NewDA(t)
		client := createMockedClient(mockAPI)

		var blobs []coreda.Blob

		ids, err := client.DA.Submit(ctx, blobs, gasPrice, testOptions)

		require.NoError(t, err)
		assert.Empty(t, ids)

		mockAPI.AssertNotCalled(t, "Submit", mock.Anything, mock.Anything, mock.Anything, mock.Anything)
		mockAPI.AssertExpectations(t)
	})

	t.Run("Error During Submit RPC", func(t *testing.T) {
		mockAPI := mocks.NewDA(t)
		client := createMockedClient(mockAPI)

		blobs := []coreda.Blob{[]byte("blob1")}
		expectedError := errors.New("rpc submit failed")

		mockAPI.On("Submit", ctx, blobs, gasPrice, testOptions).Return(nil, expectedError).Once()

		ids, err := client.DA.Submit(ctx, blobs, gasPrice, testOptions)

		require.Error(t, err)
		assert.ErrorIs(t, err, expectedError)
		assert.Nil(t, ids)
		mockAPI.AssertExpectations(t)
	})
}<|MERGE_RESOLUTION|>--- conflicted
+++ resolved
@@ -34,25 +34,16 @@
 var testNamespace = []byte("test")
 var emptyOptions = []byte{}
 
-<<<<<<< HEAD
+func getTestDABlockTime() time.Duration {
+	return 100 * time.Millisecond
+}
+
 // setupTestProxy initializes a DA server and client for testing.
 func setupTestProxy(t *testing.T) (coreda.DA, func()) {
 	t.Helper()
 
-	dummy := coreda.NewDummyDA(100_000, 0, 0)
-=======
-// TestProxy runs the go-da DA test suite against the JSONRPC service
-// NOTE: This test requires a test JSONRPC service to run on the port
-// 3450 which is chosen to be sufficiently distinct from the default port
-
-func getTestDABlockTime() time.Duration {
-	return 100 * time.Millisecond
-}
-
-func TestProxy(t *testing.T) {
 	dummy := coreda.NewDummyDA(100_000, 0, 0, getTestDABlockTime())
 	dummy.StartHeightTicker()
->>>>>>> 2cc7e0b4
 	logger := log.NewTestLogger(t)
 	server := proxy.NewServer(logger, ServerHost, ServerPort, dummy)
 	err := server.Start(context.Background())
@@ -61,31 +52,13 @@
 	client, err := proxy.NewClient(context.Background(), logger, ClientURL, "", "74657374")
 	require.NoError(t, err)
 
-<<<<<<< HEAD
 	cleanup := func() {
+		dummy.StopHeightTicker()
 		if err := server.Stop(context.Background()); err != nil {
 			require.NoError(t, err)
 		}
 	}
 	return &client.DA, cleanup
-=======
-	t.Run("Basic DA test", func(t *testing.T) {
-		BasicDATest(t, &client.DA)
-	})
-	t.Run("Get IDs and all data", func(t *testing.T) {
-		GetIDsTest(t, &client.DA)
-	})
-	t.Run("Check Errors", func(t *testing.T) {
-		CheckErrors(t, &client.DA)
-	})
-	t.Run("Concurrent read/write test", func(t *testing.T) {
-		ConcurrentReadWriteTest(t, &client.DA)
-	})
-	t.Run("Given height is from the future", func(t *testing.T) {
-		HeightFromFutureTest(t, &client.DA)
-	})
-	dummy.StopHeightTicker()
->>>>>>> 2cc7e0b4
 }
 
 // TestProxyBasicDATest tests round trip of messages to DA and back.
@@ -96,13 +69,8 @@
 	msg1 := []byte("message 1")
 	msg2 := []byte("message 2")
 
-<<<<<<< HEAD
 	ctx := context.TODO()
 	id1, err := d.Submit(ctx, []coreda.Blob{msg1}, 0, nil)
-=======
-	ctx := t.Context()
-	id1, err := d.Submit(ctx, []coreda.Blob{msg1}, 0, testNamespace)
->>>>>>> 2cc7e0b4
 	assert.NoError(t, err)
 	assert.NotEmpty(t, id1)
 
@@ -110,13 +78,9 @@
 	assert.NoError(t, err)
 	assert.NotEmpty(t, id2)
 
-<<<<<<< HEAD
+	time.Sleep(getTestDABlockTime())
+
 	id3, err := d.Submit(ctx, []coreda.Blob{msg1}, 0, []byte("random options"))
-=======
-	time.Sleep(getTestDABlockTime())
-
-	id3, err := d.SubmitWithOptions(ctx, []coreda.Blob{msg1}, 0, testNamespace, []byte("random options"))
->>>>>>> 2cc7e0b4
 	assert.NoError(t, err)
 	assert.NotEmpty(t, id3)
 
@@ -147,7 +111,6 @@
 	}
 }
 
-<<<<<<< HEAD
 // TestProxyCheckErrors ensures that errors are handled properly by DA.
 func TestProxyCheckErrors(t *testing.T) {
 	d, cleanup := setupTestProxy(t)
@@ -155,12 +118,6 @@
 
 	ctx := context.TODO()
 	blob, err := d.Get(ctx, []coreda.ID{[]byte("invalid blob id")})
-=======
-// CheckErrors ensures that errors are handled properly by DA.
-func CheckErrors(t *testing.T, d coreda.DA) {
-	ctx := t.Context()
-	blob, err := d.Get(ctx, []coreda.ID{[]byte("invalid blob id")}, testNamespace)
->>>>>>> 2cc7e0b4
 	assert.Error(t, err)
 	assert.ErrorContains(t, err, coreda.ErrBlobNotFound.Error())
 	assert.Empty(t, blob)
@@ -173,14 +130,9 @@
 
 	msgs := []coreda.Blob{[]byte("msg1"), []byte("msg2"), []byte("msg3")}
 
-<<<<<<< HEAD
 	ctx := context.TODO()
 	ids, err := d.Submit(ctx, msgs, 0, nil)
-=======
-	ctx := t.Context()
-	ids, err := d.Submit(ctx, msgs, 0, testNamespace)
 	time.Sleep(getTestDABlockTime())
->>>>>>> 2cc7e0b4
 	assert.NoError(t, err)
 	assert.Len(t, ids, len(msgs))
 	found := false
@@ -192,19 +144,15 @@
 	for i := uint64(1); !found && !time.Now().After(end); i++ {
 		ret, err := d.GetIDs(ctx, i)
 		if err != nil {
-<<<<<<< HEAD
 			if errors.Is(err, coreda.ErrBlobNotFound) {
 				// It's okay to not find blobs at a particular height, continue scanning
 				continue
 			}
-			t.Logf("failed to get IDs at height %d: %v", i, err) // Log other errors
-			continue                                             // Continue to avoid nil pointer dereference on ret
-=======
 			if strings.Contains(err.Error(), coreda.ErrHeightFromFuture.Error()) {
 				break
 			}
-			t.Error("failed to get IDs:", err)
->>>>>>> 2cc7e0b4
+			t.Logf("failed to get IDs at height %d: %v", i, err) // Log other errors
+			continue                                             // Continue to avoid nil pointer dereference on ret
 		}
 		assert.NotNil(t, ret, "ret should not be nil after GetIDs if no error or ErrBlobNotFound")
 		assert.NotZero(t, ret.Timestamp)
@@ -265,7 +213,6 @@
 			case <-writeDone:
 				return
 			default:
-<<<<<<< HEAD
 				ret, err := d.GetIDs(ctx, 1)
 				if err != nil {
 					// Only check ret for nil, do not access ret.IDs if err is not nil
@@ -275,9 +222,6 @@
 					// Only access ret.IDs if ret is not nil
 					assert.NotNil(t, ret.IDs)
 				}
-=======
-				d.GetIDs(ctx, 0, []byte("test"))
->>>>>>> 2cc7e0b4
 			}
 		}
 	}()
@@ -285,7 +229,6 @@
 	wg.Wait()
 }
 
-<<<<<<< HEAD
 // TestProxyHeightFromFutureTest tests the case when the given height is from the future
 func TestProxyHeightFromFutureTest(t *testing.T) {
 	d, cleanup := setupTestProxy(t)
@@ -293,12 +236,6 @@
 
 	ctx := context.TODO()
 	_, err := d.GetIDs(ctx, 999999999)
-=======
-// HeightFromFutureTest tests the case when the given height is from the future
-func HeightFromFutureTest(t *testing.T, d coreda.DA) {
-	ctx := t.Context()
-	_, err := d.GetIDs(ctx, 999999999, []byte("test"))
->>>>>>> 2cc7e0b4
 	assert.Error(t, err)
 	// Specifically check if the error contains the error message ErrHeightFromFuture
 	assert.ErrorContains(t, err, coreda.ErrHeightFromFuture.Error())
