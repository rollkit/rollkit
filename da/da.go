package da

import (
	"context"
	"errors"
	"fmt"

	"cosmossdk.io/log"
<<<<<<< HEAD
	"github.com/gogo/protobuf/proto"

	coreda "github.com/rollkit/rollkit/core/da"
	coresequencer "github.com/rollkit/rollkit/core/sequencer"
	"github.com/rollkit/rollkit/types"
	pb "github.com/rollkit/rollkit/types/pb/rollkit"
)

const (
	// defaultSubmitTimeout is the timeout for block submission
	defaultSubmitTimeout = 60 * time.Second

	// defaultRetrieveTimeout is the timeout for block retrieval
	defaultRetrieveTimeout = 60 * time.Second
)

// StatusCode is a type for DA layer return status.
// TODO: define an enum of different non-happy-path cases
// that might need to be handled by Rollkit independent of
// the underlying DA chain.
type StatusCode uint64

// Data Availability return codes.
const (
	StatusUnknown StatusCode = iota
	StatusSuccess
	StatusNotFound
	StatusNotIncludedInBlock
	StatusAlreadyInMempool
	StatusTooBig
	StatusContextDeadline
	StatusError
)

// BaseResult contains basic information returned by DA layer.
type BaseResult struct {
	// Code is to determine if the action succeeded.
	Code StatusCode
	// Message may contain DA layer specific information (like DA block height/hash, detailed error message, etc)
	Message string
	// DAHeight informs about a height on Data Availability Layer for given result.
	DAHeight uint64
	// SubmittedCount is the number of successfully submitted blocks.
	SubmittedCount uint64
	// BlobSize is the size of the blob submitted.
	BlobSize uint64
}

// ResultSubmit contains information returned from DA layer after block headers/data submission.
type ResultSubmit struct {
	BaseResult
	// Not sure if this needs to be bubbled up to other
	// parts of Rollkit.
	// Hash hash.Hash
}

// ResultRetrieveHeaders contains batch of block headers returned from DA layer client.
type ResultRetrieveHeaders struct {
	BaseResult
	// Header is the block header retrieved from Data Availability Layer.
	// If Code is not equal to StatusSuccess, it has to be nil.
	Headers []*types.SignedHeader
}

// DAClient is a new DA implementation.
type DAClient struct {
	DA              coreda.DA
	GasPrice        float64
	GasMultiplier   float64
	Namespace       coreda.Namespace
	SubmitOptions   []byte
	SubmitTimeout   time.Duration
	RetrieveTimeout time.Duration
	logger          log.Logger
}

// NewDAClient returns a new DA client.
func NewDAClient(da coreda.DA, gasPrice, gasMultiplier float64, ns coreda.Namespace, logger log.Logger, options []byte) *DAClient {
	return &DAClient{
		DA:              da,
		GasPrice:        gasPrice,
		GasMultiplier:   gasMultiplier,
		Namespace:       ns,
		SubmitOptions:   options,
		SubmitTimeout:   defaultSubmitTimeout,
		RetrieveTimeout: defaultRetrieveTimeout,
		logger:          logger,
=======

	coreda "github.com/rollkit/rollkit/core/da"
)

// DAClient is a new DA implementation.
type DAClient struct {
	DA            coreda.DA
	GasPrice      float64
	GasMultiplier float64
	Namespace     []byte
	SubmitOptions []byte
	Logger        log.Logger
}

// NewDAClient returns a new DA client.
func NewDAClient(da coreda.DA, gasPrice, gasMultiplier float64, ns []byte, options []byte, logger log.Logger) coreda.Client {
	return &DAClient{
		DA:            da,
		GasPrice:      gasPrice,
		GasMultiplier: gasMultiplier,
		Namespace:     ns,
		SubmitOptions: options,
		Logger:        logger,
>>>>>>> 104787ba
	}
}

// MaxBlobSize returns the maximum blob size for the DA layer.
func (dac *DAClient) MaxBlobSize(ctx context.Context) (uint64, error) {
	return dac.DA.MaxBlobSize(ctx)
}

// SubmitHeaders submits block headers to DA.
func (dac *DAClient) SubmitHeaders(ctx context.Context, headers [][]byte, maxBlobSize uint64, gasPrice float64) coreda.ResultSubmit {
	var (
		blobs    [][]byte
		blobSize uint64
		message  string
	)
	for i := range headers {
<<<<<<< HEAD
		blob, err := headers[i].MarshalBinary()
		if err != nil {
			message = fmt.Sprint("failed to serialize header", err)
			dac.logger.Info(message)
			break
		}
		if blobSize+uint64(len(blob)) > maxBlobSize {
			message = fmt.Sprint((&ErrBlobSizeOverLimit{}).Error(), "blob size limit reached", "maxBlobSize", maxBlobSize, "index", i, "blobSize", blobSize, "len(blob)", len(blob))
			dac.logger.Info(message)
=======
		blob := headers[i]
		if blobSize+uint64(len(blob)) > maxBlobSize {
			message = fmt.Sprint(ErrBlobSizeOverLimit.Error(), "blob size limit reached", "maxBlobSize", maxBlobSize, "index", i, "blobSize", blobSize, "len(blob)", len(blob))
			dac.Logger.Info(message)
>>>>>>> 104787ba
			break
		}
		blobSize += uint64(len(blob))
		blobs = append(blobs, blob)
	}
	if len(blobs) == 0 {
		return coreda.ResultSubmit{
			BaseResult: coreda.BaseResult{
				Code:    coreda.StatusError,
				Message: "failed to submit headers: no blobs generated " + message,
			},
		}
	}

	ids, height, err := dac.submit(ctx, blobs, gasPrice, dac.Namespace)
	if err != nil {
		status := coreda.StatusError
		switch {
<<<<<<< HEAD
		case errors.Is(err, &ErrTxTimedOut{}):
			status = StatusNotIncludedInBlock
		case errors.Is(err, &ErrTxAlreadyInMempool{}):
			status = StatusAlreadyInMempool
		case errors.Is(err, &ErrTxIncorrectAccountSequence{}):
			status = StatusAlreadyInMempool
		case errors.Is(err, &ErrTxTooLarge{}):
			status = StatusTooBig
		case errors.Is(err, &ErrContextDeadline{}):
			status = StatusContextDeadline
=======
		case errors.Is(err, ErrTxTimedOut):
			status = coreda.StatusNotIncludedInBlock
		case errors.Is(err, ErrTxAlreadyInMempool):
			status = coreda.StatusAlreadyInMempool
		case errors.Is(err, ErrTxIncorrectAccountSequence):
			status = coreda.StatusAlreadyInMempool
		case errors.Is(err, ErrTxTooLarge):
			status = coreda.StatusTooBig
		case errors.Is(err, ErrContextDeadline):
			status = coreda.StatusContextDeadline
>>>>>>> 104787ba
		}
		return coreda.ResultSubmit{
			BaseResult: coreda.BaseResult{
				Code:    status,
				Message: "failed to submit headers: " + err.Error(),
			},
		}
	}

	if len(ids) == 0 {
		return coreda.ResultSubmit{
			BaseResult: coreda.BaseResult{
				Code:    coreda.StatusError,
				Message: "failed to submit headers: unexpected len(ids): 0",
			},
		}
	}

	return coreda.ResultSubmit{
		BaseResult: coreda.BaseResult{
			Code:           coreda.StatusSuccess,
			DAHeight:       height,
			SubmittedCount: uint64(len(ids)),
		},
	}
}

// RetrieveHeaders retrieves block headers from DA.
// It is on the caller to decode the headers
func (dac *DAClient) RetrieveHeaders(ctx context.Context, dataLayerHeight uint64) coreda.ResultRetrieveHeaders {
	result, err := dac.DA.GetIDs(ctx, dataLayerHeight, dac.Namespace)
	if err != nil {
		return coreda.ResultRetrieveHeaders{
			BaseResult: coreda.BaseResult{
				Code:     coreda.StatusError,
				Message:  fmt.Sprintf("failed to get IDs: %s", err.Error()),
				DAHeight: dataLayerHeight,
			},
		}
	}

	// If no blocks are found, return a non-blocking error.
	if result == nil || len(result.IDs) == 0 {
<<<<<<< HEAD
		return ResultRetrieveHeaders{
			BaseResult: BaseResult{
				Code:     StatusNotFound,
				Message:  (&ErrBlobNotFound{}).Error(),
=======
		return coreda.ResultRetrieveHeaders{
			BaseResult: coreda.BaseResult{
				Code:     coreda.StatusNotFound,
				Message:  ErrBlobNotFound.Error(),
>>>>>>> 104787ba
				DAHeight: dataLayerHeight,
			},
		}
	}

	blobs, err := dac.DA.Get(ctx, result.IDs, dac.Namespace)
	if err != nil {
		return coreda.ResultRetrieveHeaders{
			BaseResult: coreda.BaseResult{
				Code:     coreda.StatusError,
				Message:  fmt.Sprintf("failed to get blobs: %s", err.Error()),
				DAHeight: dataLayerHeight,
			},
		}
	}

	headers := make([][]byte, len(blobs))
	for i, blob := range blobs {
<<<<<<< HEAD
		var header pb.SignedHeader
		err = proto.Unmarshal(blob, &header)
		if err != nil {
			dac.logger.Error("failed to unmarshal block", "daHeight", dataLayerHeight, "position", i, "error", err)
			continue
		}
		headers[i] = new(types.SignedHeader)
		err := headers[i].FromProto(&header)
		if err != nil {
			return ResultRetrieveHeaders{
				BaseResult: BaseResult{
					Code:    StatusError,
					Message: err.Error(),
				},
			}
		}
=======
		headers[i] = blob
		dac.Logger.Error("failed to unmarshal block", "daHeight", dataLayerHeight, "position", i, "error", err)
		continue
>>>>>>> 104787ba
	}

	return coreda.ResultRetrieveHeaders{
		BaseResult: coreda.BaseResult{
			Code:     coreda.StatusSuccess,
			DAHeight: dataLayerHeight,
		},
		Headers: blobs,
	}
}

<<<<<<< HEAD
func (dac *DAClient) submit(ctx context.Context, blobs []coreda.Blob, gasPrice float64, namespace coreda.Namespace) ([]coreda.ID, error) {
	if len(dac.SubmitOptions) == 0 {
		return dac.DA.Submit(ctx, blobs, gasPrice, namespace)
	}
	return dac.DA.SubmitWithOptions(ctx, blobs, gasPrice, namespace, dac.SubmitOptions)
}

//--------------------------------
// Batches
//--------------------------------

// ResultSubmitBatch contains information returned from DA layer after block headers/data submission.
type ResultSubmitBatch struct {
	BaseResult
	// Not sure if this needs to be bubbled up to other
	// parts of Rollkit.
	// Hash hash.Hash
}

// ResultRetrieveBatch contains batch of block data returned from DA layer client.
type ResultRetrieveBatch struct {
	BaseResult
	// Data is the block data retrieved from Data Availability Layer.
	// If Code is not equal to StatusSuccess, it has to be nil.
	Data []*types.Data
}

// SubmitBatch submits block data to DA.
func (dac *DAClient) SubmitBatch(ctx context.Context, data []*coresequencer.Batch, maxBlobSize uint64, gasPrice float64) ResultSubmitBatch {
	var (
		blobs    [][]byte
		blobSize uint64
		message  string
	)
	for i := range data {
		protoBatch := &pb.Batch{
			Txs: data[i].Transactions,
		}
		blob, err := proto.Marshal(protoBatch)
		if err != nil {
			message = fmt.Sprint("failed to serialize block", err)
			dac.logger.Info(message)
			break
		}
		if blobSize+uint64(len(blob)) > maxBlobSize {
			message = fmt.Sprint((&ErrBlobSizeOverLimit{}).Error(), "blob size limit reached", "maxBlobSize", maxBlobSize, "index", i, "blobSize", blobSize, "len(blob)", len(blob))
			dac.logger.Info(message)
			break
		}
		blobSize += uint64(len(blob))
		blobs = append(blobs, blob)
	}
	if len(blobs) == 0 {
		return ResultSubmitBatch{
			BaseResult: BaseResult{
				Code:    StatusError,
				Message: "failed to submit blocks: no blobs generated " + message,
			},
		}
	}

	ctx, cancel := context.WithTimeout(ctx, dac.SubmitTimeout)
	defer cancel()
	ids, err := dac.DA.Submit(ctx, blobs, gasPrice, dac.Namespace)
	if err != nil {
		status := StatusError
		switch {
		case errors.Is(err, &ErrTxTimedOut{}):
			status = StatusNotIncludedInBlock
		case errors.Is(err, &ErrTxAlreadyInMempool{}):
			status = StatusAlreadyInMempool
		case errors.Is(err, &ErrTxIncorrectAccountSequence{}):
			status = StatusAlreadyInMempool
		case errors.Is(err, &ErrTxTooLarge{}):
			status = StatusTooBig
		case errors.Is(err, &ErrContextDeadline{}):
			status = StatusContextDeadline
		}
		return ResultSubmitBatch{
			BaseResult: BaseResult{
				Code:    status,
				Message: "failed to submit block data: " + err.Error(),
			},
		}
	}

	// check if the ids are empty and if the length of ids is not equal to the length of blobs
	if len(ids) == 0 || len(ids) != len(blobs) {
		return ResultSubmitBatch{
			BaseResult: BaseResult{
				Code:    StatusError,
				Message: fmt.Sprintf("failed to submit data: unexpected len(ids): %d, len(blobs): %d", len(ids), len(blobs)),
			},
		}
	}

	return ResultSubmitBatch{
		BaseResult: BaseResult{
			Code:           StatusSuccess,
			DAHeight:       binary.LittleEndian.Uint64(ids[0]),
			BlobSize:       blobSize,
			SubmittedCount: uint64(len(ids)),
		},
	}
}

// RetrieveBatch retrieves block data from DA.
func (dac *DAClient) RetrieveBatch(ctx context.Context, dataLayerHeight uint64) ResultRetrieveBatch {
	idsResult, err := dac.DA.GetIDs(ctx, dataLayerHeight, dac.Namespace)
	if err != nil {
		return ResultRetrieveBatch{
			BaseResult: BaseResult{
				Code:     StatusError,
				Message:  fmt.Sprintf("failed to get IDs: %s", err.Error()),
				DAHeight: dataLayerHeight,
			},
		}
	}
	ids := idsResult.IDs

	// If no block data are found, return a non-blocking error.
	if len(ids) == 0 {
		return ResultRetrieveBatch{
			BaseResult: BaseResult{
				Code:     StatusNotFound,
				Message:  (&ErrBlobNotFound{}).Error(),
				DAHeight: dataLayerHeight,
			},
		}
	}

	ctx, cancel := context.WithTimeout(ctx, dac.RetrieveTimeout)
	defer cancel()
	blobs, err := dac.DA.Get(ctx, ids, dac.Namespace)
	if err != nil {
		return ResultRetrieveBatch{
			BaseResult: BaseResult{
				Code:     StatusError,
				Message:  fmt.Sprintf("failed to get blobs: %s", err.Error()),
				DAHeight: dataLayerHeight,
			},
		}
	}

	data := make([]*types.Data, len(blobs))
	for i, blob := range blobs {
		var d pb.Data
		err = proto.Unmarshal(blob, &d)
		if err != nil {
			dac.logger.Error("failed to unmarshal block data", "daHeight", dataLayerHeight, "position", i, "error", err)
			continue
		}
		data[i] = new(types.Data)
		err := data[i].FromProto(&d)
		if err != nil {
			return ResultRetrieveBatch{
				BaseResult: BaseResult{
					Code:    StatusError,
					Message: err.Error(),
				},
			}
		}
	}

	return ResultRetrieveBatch{
		BaseResult: BaseResult{
			Code:     StatusSuccess,
			DAHeight: dataLayerHeight,
		},
		Data: data,
	}
=======
func (dac *DAClient) submit(ctx context.Context, blobs []coreda.Blob, gasPrice float64, namespace []byte) ([]coreda.ID, uint64, error) {
	return dac.DA.Submit(ctx, blobs, gasPrice, namespace, dac.SubmitOptions)
>>>>>>> 104787ba
}<|MERGE_RESOLUTION|>--- conflicted
+++ resolved
@@ -6,95 +6,6 @@
 	"fmt"
 
 	"cosmossdk.io/log"
-<<<<<<< HEAD
-	"github.com/gogo/protobuf/proto"
-
-	coreda "github.com/rollkit/rollkit/core/da"
-	coresequencer "github.com/rollkit/rollkit/core/sequencer"
-	"github.com/rollkit/rollkit/types"
-	pb "github.com/rollkit/rollkit/types/pb/rollkit"
-)
-
-const (
-	// defaultSubmitTimeout is the timeout for block submission
-	defaultSubmitTimeout = 60 * time.Second
-
-	// defaultRetrieveTimeout is the timeout for block retrieval
-	defaultRetrieveTimeout = 60 * time.Second
-)
-
-// StatusCode is a type for DA layer return status.
-// TODO: define an enum of different non-happy-path cases
-// that might need to be handled by Rollkit independent of
-// the underlying DA chain.
-type StatusCode uint64
-
-// Data Availability return codes.
-const (
-	StatusUnknown StatusCode = iota
-	StatusSuccess
-	StatusNotFound
-	StatusNotIncludedInBlock
-	StatusAlreadyInMempool
-	StatusTooBig
-	StatusContextDeadline
-	StatusError
-)
-
-// BaseResult contains basic information returned by DA layer.
-type BaseResult struct {
-	// Code is to determine if the action succeeded.
-	Code StatusCode
-	// Message may contain DA layer specific information (like DA block height/hash, detailed error message, etc)
-	Message string
-	// DAHeight informs about a height on Data Availability Layer for given result.
-	DAHeight uint64
-	// SubmittedCount is the number of successfully submitted blocks.
-	SubmittedCount uint64
-	// BlobSize is the size of the blob submitted.
-	BlobSize uint64
-}
-
-// ResultSubmit contains information returned from DA layer after block headers/data submission.
-type ResultSubmit struct {
-	BaseResult
-	// Not sure if this needs to be bubbled up to other
-	// parts of Rollkit.
-	// Hash hash.Hash
-}
-
-// ResultRetrieveHeaders contains batch of block headers returned from DA layer client.
-type ResultRetrieveHeaders struct {
-	BaseResult
-	// Header is the block header retrieved from Data Availability Layer.
-	// If Code is not equal to StatusSuccess, it has to be nil.
-	Headers []*types.SignedHeader
-}
-
-// DAClient is a new DA implementation.
-type DAClient struct {
-	DA              coreda.DA
-	GasPrice        float64
-	GasMultiplier   float64
-	Namespace       coreda.Namespace
-	SubmitOptions   []byte
-	SubmitTimeout   time.Duration
-	RetrieveTimeout time.Duration
-	logger          log.Logger
-}
-
-// NewDAClient returns a new DA client.
-func NewDAClient(da coreda.DA, gasPrice, gasMultiplier float64, ns coreda.Namespace, logger log.Logger, options []byte) *DAClient {
-	return &DAClient{
-		DA:              da,
-		GasPrice:        gasPrice,
-		GasMultiplier:   gasMultiplier,
-		Namespace:       ns,
-		SubmitOptions:   options,
-		SubmitTimeout:   defaultSubmitTimeout,
-		RetrieveTimeout: defaultRetrieveTimeout,
-		logger:          logger,
-=======
 
 	coreda "github.com/rollkit/rollkit/core/da"
 )
@@ -118,7 +29,6 @@
 		Namespace:     ns,
 		SubmitOptions: options,
 		Logger:        logger,
->>>>>>> 104787ba
 	}
 }
 
@@ -135,22 +45,10 @@
 		message  string
 	)
 	for i := range headers {
-<<<<<<< HEAD
-		blob, err := headers[i].MarshalBinary()
-		if err != nil {
-			message = fmt.Sprint("failed to serialize header", err)
-			dac.logger.Info(message)
-			break
-		}
-		if blobSize+uint64(len(blob)) > maxBlobSize {
-			message = fmt.Sprint((&ErrBlobSizeOverLimit{}).Error(), "blob size limit reached", "maxBlobSize", maxBlobSize, "index", i, "blobSize", blobSize, "len(blob)", len(blob))
-			dac.logger.Info(message)
-=======
 		blob := headers[i]
 		if blobSize+uint64(len(blob)) > maxBlobSize {
 			message = fmt.Sprint(ErrBlobSizeOverLimit.Error(), "blob size limit reached", "maxBlobSize", maxBlobSize, "index", i, "blobSize", blobSize, "len(blob)", len(blob))
 			dac.Logger.Info(message)
->>>>>>> 104787ba
 			break
 		}
 		blobSize += uint64(len(blob))
@@ -169,18 +67,6 @@
 	if err != nil {
 		status := coreda.StatusError
 		switch {
-<<<<<<< HEAD
-		case errors.Is(err, &ErrTxTimedOut{}):
-			status = StatusNotIncludedInBlock
-		case errors.Is(err, &ErrTxAlreadyInMempool{}):
-			status = StatusAlreadyInMempool
-		case errors.Is(err, &ErrTxIncorrectAccountSequence{}):
-			status = StatusAlreadyInMempool
-		case errors.Is(err, &ErrTxTooLarge{}):
-			status = StatusTooBig
-		case errors.Is(err, &ErrContextDeadline{}):
-			status = StatusContextDeadline
-=======
 		case errors.Is(err, ErrTxTimedOut):
 			status = coreda.StatusNotIncludedInBlock
 		case errors.Is(err, ErrTxAlreadyInMempool):
@@ -191,7 +77,6 @@
 			status = coreda.StatusTooBig
 		case errors.Is(err, ErrContextDeadline):
 			status = coreda.StatusContextDeadline
->>>>>>> 104787ba
 		}
 		return coreda.ResultSubmit{
 			BaseResult: coreda.BaseResult{
@@ -235,17 +120,10 @@
 
 	// If no blocks are found, return a non-blocking error.
 	if result == nil || len(result.IDs) == 0 {
-<<<<<<< HEAD
-		return ResultRetrieveHeaders{
-			BaseResult: BaseResult{
-				Code:     StatusNotFound,
-				Message:  (&ErrBlobNotFound{}).Error(),
-=======
 		return coreda.ResultRetrieveHeaders{
 			BaseResult: coreda.BaseResult{
 				Code:     coreda.StatusNotFound,
 				Message:  ErrBlobNotFound.Error(),
->>>>>>> 104787ba
 				DAHeight: dataLayerHeight,
 			},
 		}
@@ -264,28 +142,9 @@
 
 	headers := make([][]byte, len(blobs))
 	for i, blob := range blobs {
-<<<<<<< HEAD
-		var header pb.SignedHeader
-		err = proto.Unmarshal(blob, &header)
-		if err != nil {
-			dac.logger.Error("failed to unmarshal block", "daHeight", dataLayerHeight, "position", i, "error", err)
-			continue
-		}
-		headers[i] = new(types.SignedHeader)
-		err := headers[i].FromProto(&header)
-		if err != nil {
-			return ResultRetrieveHeaders{
-				BaseResult: BaseResult{
-					Code:    StatusError,
-					Message: err.Error(),
-				},
-			}
-		}
-=======
 		headers[i] = blob
 		dac.Logger.Error("failed to unmarshal block", "daHeight", dataLayerHeight, "position", i, "error", err)
 		continue
->>>>>>> 104787ba
 	}
 
 	return coreda.ResultRetrieveHeaders{
@@ -297,12 +156,8 @@
 	}
 }
 
-<<<<<<< HEAD
-func (dac *DAClient) submit(ctx context.Context, blobs []coreda.Blob, gasPrice float64, namespace coreda.Namespace) ([]coreda.ID, error) {
-	if len(dac.SubmitOptions) == 0 {
-		return dac.DA.Submit(ctx, blobs, gasPrice, namespace)
-	}
-	return dac.DA.SubmitWithOptions(ctx, blobs, gasPrice, namespace, dac.SubmitOptions)
+func (dac *DAClient) submit(ctx context.Context, blobs []coreda.Blob, gasPrice float64, namespace []byte) ([]coreda.ID, uint64, error) {
+	return dac.DA.Submit(ctx, blobs, gasPrice, namespace, dac.SubmitOptions)
 }
 
 //--------------------------------
@@ -311,7 +166,7 @@
 
 // ResultSubmitBatch contains information returned from DA layer after block headers/data submission.
 type ResultSubmitBatch struct {
-	BaseResult
+	coreda.BaseResult
 	// Not sure if this needs to be bubbled up to other
 	// parts of Rollkit.
 	// Hash hash.Hash
@@ -319,32 +174,24 @@
 
 // ResultRetrieveBatch contains batch of block data returned from DA layer client.
 type ResultRetrieveBatch struct {
-	BaseResult
+	coreda.BaseResult
 	// Data is the block data retrieved from Data Availability Layer.
 	// If Code is not equal to StatusSuccess, it has to be nil.
-	Data []*types.Data
+	Data [][]byte
 }
 
 // SubmitBatch submits block data to DA.
-func (dac *DAClient) SubmitBatch(ctx context.Context, data []*coresequencer.Batch, maxBlobSize uint64, gasPrice float64) ResultSubmitBatch {
+func (dac *DAClient) SubmitBatch(ctx context.Context, data [][]byte, maxBlobSize uint64, gasPrice float64) ResultSubmitBatch {
 	var (
 		blobs    [][]byte
 		blobSize uint64
 		message  string
 	)
 	for i := range data {
-		protoBatch := &pb.Batch{
-			Txs: data[i].Transactions,
-		}
-		blob, err := proto.Marshal(protoBatch)
-		if err != nil {
-			message = fmt.Sprint("failed to serialize block", err)
-			dac.logger.Info(message)
-			break
-		}
+		blob := data[i]
 		if blobSize+uint64(len(blob)) > maxBlobSize {
-			message = fmt.Sprint((&ErrBlobSizeOverLimit{}).Error(), "blob size limit reached", "maxBlobSize", maxBlobSize, "index", i, "blobSize", blobSize, "len(blob)", len(blob))
-			dac.logger.Info(message)
+			message = fmt.Sprint((&ErrBlobSizeOverLimit), "blob size limit reached", "maxBlobSize", maxBlobSize, "index", i, "blobSize", blobSize, "len(blob)", len(blob))
+			dac.Logger.Info(message)
 			break
 		}
 		blobSize += uint64(len(blob))
@@ -352,32 +199,30 @@
 	}
 	if len(blobs) == 0 {
 		return ResultSubmitBatch{
-			BaseResult: BaseResult{
-				Code:    StatusError,
+			BaseResult: coreda.BaseResult{
+				Code:    coreda.StatusError,
 				Message: "failed to submit blocks: no blobs generated " + message,
 			},
 		}
 	}
 
-	ctx, cancel := context.WithTimeout(ctx, dac.SubmitTimeout)
-	defer cancel()
-	ids, err := dac.DA.Submit(ctx, blobs, gasPrice, dac.Namespace)
-	if err != nil {
-		status := StatusError
+	ids, height, err := dac.submit(ctx, blobs, gasPrice, dac.Namespace)
+	if err != nil {
+		status := coreda.StatusError
 		switch {
-		case errors.Is(err, &ErrTxTimedOut{}):
-			status = StatusNotIncludedInBlock
-		case errors.Is(err, &ErrTxAlreadyInMempool{}):
-			status = StatusAlreadyInMempool
-		case errors.Is(err, &ErrTxIncorrectAccountSequence{}):
-			status = StatusAlreadyInMempool
-		case errors.Is(err, &ErrTxTooLarge{}):
-			status = StatusTooBig
-		case errors.Is(err, &ErrContextDeadline{}):
-			status = StatusContextDeadline
+		case errors.Is(err, ErrTxTimedOut):
+			status = coreda.StatusNotIncludedInBlock
+		case errors.Is(err, ErrTxAlreadyInMempool):
+			status = coreda.StatusAlreadyInMempool
+		case errors.Is(err, ErrTxIncorrectAccountSequence):
+			status = coreda.StatusAlreadyInMempool
+		case errors.Is(err, ErrTxTooLarge):
+			status = coreda.StatusTooBig
+		case errors.Is(err, ErrContextDeadline):
+			status = coreda.StatusContextDeadline
 		}
 		return ResultSubmitBatch{
-			BaseResult: BaseResult{
+			BaseResult: coreda.BaseResult{
 				Code:    status,
 				Message: "failed to submit block data: " + err.Error(),
 			},
@@ -387,18 +232,17 @@
 	// check if the ids are empty and if the length of ids is not equal to the length of blobs
 	if len(ids) == 0 || len(ids) != len(blobs) {
 		return ResultSubmitBatch{
-			BaseResult: BaseResult{
-				Code:    StatusError,
+			BaseResult: coreda.BaseResult{
+				Code:    coreda.StatusError,
 				Message: fmt.Sprintf("failed to submit data: unexpected len(ids): %d, len(blobs): %d", len(ids), len(blobs)),
 			},
 		}
 	}
 
 	return ResultSubmitBatch{
-		BaseResult: BaseResult{
-			Code:           StatusSuccess,
-			DAHeight:       binary.LittleEndian.Uint64(ids[0]),
-			BlobSize:       blobSize,
+		BaseResult: coreda.BaseResult{
+			Code:           coreda.StatusSuccess,
+			DAHeight:       height,
 			SubmittedCount: uint64(len(ids)),
 		},
 	}
@@ -409,8 +253,8 @@
 	idsResult, err := dac.DA.GetIDs(ctx, dataLayerHeight, dac.Namespace)
 	if err != nil {
 		return ResultRetrieveBatch{
-			BaseResult: BaseResult{
-				Code:     StatusError,
+			BaseResult: coreda.BaseResult{
+				Code:     coreda.StatusError,
 				Message:  fmt.Sprintf("failed to get IDs: %s", err.Error()),
 				DAHeight: dataLayerHeight,
 			},
@@ -421,56 +265,30 @@
 	// If no block data are found, return a non-blocking error.
 	if len(ids) == 0 {
 		return ResultRetrieveBatch{
-			BaseResult: BaseResult{
-				Code:     StatusNotFound,
-				Message:  (&ErrBlobNotFound{}).Error(),
-				DAHeight: dataLayerHeight,
-			},
-		}
-	}
-
-	ctx, cancel := context.WithTimeout(ctx, dac.RetrieveTimeout)
-	defer cancel()
+			BaseResult: coreda.BaseResult{
+				Code:     coreda.StatusNotFound,
+				Message:  ErrBlobNotFound.Error(),
+				DAHeight: dataLayerHeight,
+			},
+		}
+	}
+
 	blobs, err := dac.DA.Get(ctx, ids, dac.Namespace)
 	if err != nil {
 		return ResultRetrieveBatch{
-			BaseResult: BaseResult{
-				Code:     StatusError,
+			BaseResult: coreda.BaseResult{
+				Code:     coreda.StatusError,
 				Message:  fmt.Sprintf("failed to get blobs: %s", err.Error()),
 				DAHeight: dataLayerHeight,
 			},
 		}
 	}
 
-	data := make([]*types.Data, len(blobs))
-	for i, blob := range blobs {
-		var d pb.Data
-		err = proto.Unmarshal(blob, &d)
-		if err != nil {
-			dac.logger.Error("failed to unmarshal block data", "daHeight", dataLayerHeight, "position", i, "error", err)
-			continue
-		}
-		data[i] = new(types.Data)
-		err := data[i].FromProto(&d)
-		if err != nil {
-			return ResultRetrieveBatch{
-				BaseResult: BaseResult{
-					Code:    StatusError,
-					Message: err.Error(),
-				},
-			}
-		}
-	}
-
 	return ResultRetrieveBatch{
-		BaseResult: BaseResult{
-			Code:     StatusSuccess,
+		BaseResult: coreda.BaseResult{
+			Code:     coreda.StatusSuccess,
 			DAHeight: dataLayerHeight,
 		},
-		Data: data,
-	}
-=======
-func (dac *DAClient) submit(ctx context.Context, blobs []coreda.Blob, gasPrice float64, namespace []byte) ([]coreda.ID, uint64, error) {
-	return dac.DA.Submit(ctx, blobs, gasPrice, namespace, dac.SubmitOptions)
->>>>>>> 104787ba
+		Data: blobs,
+	}
 }