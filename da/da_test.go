--- conflicted
+++ resolved
@@ -8,19 +8,12 @@
 	"time"
 
 	"cosmossdk.io/log"
-<<<<<<< HEAD
-=======
 	"github.com/stretchr/testify/assert"
->>>>>>> 104787ba
 	"github.com/stretchr/testify/mock"
 	"github.com/stretchr/testify/require"
 
 	coreda "github.com/rollkit/rollkit/core/da"
 	"github.com/rollkit/rollkit/da/mocks"
-<<<<<<< HEAD
-	"github.com/rollkit/rollkit/types"
-=======
->>>>>>> 104787ba
 )
 
 const (
@@ -42,65 +35,14 @@
 func TestMockDAErrors(t *testing.T) {
 	t.Run("submit_timeout", func(t *testing.T) {
 		mockDA := &mocks.DA{}
-<<<<<<< HEAD
-		dalc := NewDAClient(mockDA, 0, 0, nil, log.NewTestLogger(t), nil)
-		header, _ := types.GetRandomBlock(1, 0, chainID)
-		headers := []*types.SignedHeader{header}
-		var blobs []coreda.Blob
-		for _, header := range headers {
-			headerBytes, err := header.MarshalBinary()
-			require.NoError(t, err)
-			blobs = append(blobs, headerBytes)
-		}
-=======
 		dalc := NewDAClient(mockDA, -1, -1, nil, nil, log.NewTestLogger(t))
 		blobs := make([]coreda.Blob, 1)
 		blobs[0] = make([]byte, 1234)
->>>>>>> 104787ba
 		// Set up the mock to throw context deadline exceeded
 		mockDA.On("MaxBlobSize", mock.Anything).Return(uint64(1234), nil)
 		mockDA.
 			On("Submit", mock.Anything, blobs, float64(-1), []byte(nil)).
 			After(submitTimeout).
-<<<<<<< HEAD
-			Return(nil, &ErrContextDeadline{})
-
-		ctx, cancel := context.WithTimeout(context.Background(), time.Second)
-		defer cancel()
-
-		maxBlobSize, err := dalc.DA.MaxBlobSize(ctx)
-		require.NoError(t, err)
-
-		dalc.SubmitTimeout = submitTimeout
-		resp := dalc.SubmitHeaders(ctx, headers, maxBlobSize, -1)
-		require.Contains(t, resp.Message, (&ErrContextDeadline{}).Error(), "should return context timeout error")
-
-	})
-	t.Run("max_blob_size_error", func(t *testing.T) {
-		mockDA := &mocks.DA{}
-		dalc := NewDAClient(mockDA, 0, 0, nil, log.NewTestLogger(t), nil)
-		// Set up the mock to return an error for MaxBlobSize
-		mockDA.On("MaxBlobSize", mock.Anything).Return(uint64(0), errors.New("unable to get DA max blob size"))
-
-		ctx, cancel := context.WithCancel(context.Background())
-		defer cancel()
-
-		_, err := dalc.DA.MaxBlobSize(ctx)
-		require.ErrorContains(t, err, "unable to get DA max blob size", "should return max blob size error")
-
-	})
-	t.Run("tx_too_large", func(t *testing.T) {
-		mockDA := &mocks.DA{}
-		dalc := NewDAClient(mockDA, 0, 0, nil, log.NewTestLogger(t), nil)
-		header, _ := types.GetRandomBlock(1, 0, chainID)
-		headers := []*types.SignedHeader{header}
-		var blobs []coreda.Blob
-		for _, header := range headers {
-			headerBytes, err := header.MarshalBinary()
-			require.NoError(t, err)
-			blobs = append(blobs, headerBytes)
-		}
-=======
 			Return(nil, uint64(0), ErrContextDeadline)
 		ctx, cancel := context.WithTimeout(context.Background(), time.Second)
 		defer cancel()
@@ -133,29 +75,15 @@
 		dalc := NewDAClient(mockDA, -1, -1, nil, nil, log.NewTestLogger(t))
 		blobs := make([]coreda.Blob, 1)
 		blobs[0] = make([]byte, 1234)
->>>>>>> 104787ba
 		// Set up the mock to throw tx too large
 		mockDA.On("MaxBlobSize", mock.Anything).Return(uint64(1234), nil)
 		mockDA.
 			On("Submit", mock.Anything, blobs, float64(-1), []byte(nil)).
-<<<<<<< HEAD
-			After(submitTimeout).
-			Return(nil, &ErrTxTooLarge{})
-=======
 			Return([]coreda.ID{}, uint64(0), ErrTxTooLarge)
->>>>>>> 104787ba
 
 		ctx, cancel := context.WithTimeout(context.Background(), time.Second)
 		defer cancel()
 
-<<<<<<< HEAD
-		maxBlobSize, err := dalc.DA.MaxBlobSize(ctx)
-		require.NoError(t, err)
-		require.New(t)
-		resp := dalc.SubmitHeaders(ctx, headers, maxBlobSize, -1)
-		require.Contains(t, resp.Message, (&ErrTxTooLarge{}).Error(), "should return tx too large error")
-		require.Equal(t, resp.Code, StatusTooBig)
-=======
 		maxBlobSize, err := dalc.MaxBlobSize(ctx)
 		require.NoError(t, err)
 
@@ -164,17 +92,12 @@
 		resp := dalc.SubmitHeaders(ctx, blobs, maxBlobSize, -1)
 		assert.Contains(resp.Message, ErrTxTooLarge.Error(), "should return tx too large error")
 		assert.Equal(resp.Code, coreda.StatusTooBig)
->>>>>>> 104787ba
 	})
 }
 
 func TestSubmitRetrieve(t *testing.T) {
-<<<<<<< HEAD
-	dummyClient := NewDAClient(coreda.NewDummyDA(100_000), 0, 0, nil, log.NewTestLogger(t), nil)
-=======
 	t.Skip("skipping tests") //TODO: fix these tests
 	dummyClient := NewDAClient(coreda.NewDummyDA(100_000), -1, -1, nil, nil, log.NewTestLogger(t))
->>>>>>> 104787ba
 	tests := []struct {
 		name string
 		f    func(t *testing.T, dalc coreda.Client)
@@ -194,11 +117,7 @@
 	}
 }
 
-<<<<<<< HEAD
-func doTestSubmitRetrieve(t *testing.T, dalc *DAClient) {
-=======
 func doTestSubmitRetrieve(t *testing.T, dalc coreda.Client) {
->>>>>>> 104787ba
 	ctx, cancel := context.WithCancel(context.Background())
 	defer cancel()
 
@@ -209,23 +128,13 @@
 
 	countAtHeight := make(map[uint64]int)
 
-<<<<<<< HEAD
-	maxBlobSize, err := dalc.DA.MaxBlobSize(ctx)
+	maxBlobSize, err := dalc.MaxBlobSize(ctx)
 	require.NoError(t, err)
-
-	submitAndRecordHeaders := func(headers []*types.SignedHeader) {
-		for len(headers) > 0 {
-			resp := dalc.SubmitHeaders(ctx, headers, maxBlobSize, 0)
-			require.Equal(t, StatusSuccess, resp.Code, resp.Message)
-=======
-	maxBlobSize, err := dalc.MaxBlobSize(ctx)
-	require.NoError(err)
 
 	submitAndRecordHeaders := func(blobs []coreda.Blob) {
 		for len(blobs) > 0 {
 			resp := dalc.SubmitHeaders(ctx, blobs, maxBlobSize, -1)
-			assert.Equal(coreda.StatusSuccess, resp.Code, resp.Message)
->>>>>>> 104787ba
+			assert.Equal(t, coreda.StatusSuccess, resp.Code, resp.Message)
 
 			countAtHeight[resp.DAHeight]++
 			blobs = blobs[resp.SubmittedCount:]
@@ -244,45 +153,15 @@
 	validateBlockRetrieval := func(height uint64, expectedCount int) {
 		t.Log("Retrieving block, DA Height", height)
 		ret := dalc.RetrieveHeaders(ctx, height)
-<<<<<<< HEAD
-		require.Equal(t, StatusSuccess, ret.Code, ret.Message)
+		assert.Equal(t, coreda.StatusSuccess, ret.Code, ret.Message)
 		require.NotEmpty(t, ret.Headers, height)
-		require.Len(t, ret.Headers, expectedCount, height)
-=======
-		assert.Equal(coreda.StatusSuccess, ret.Code, ret.Message)
-		require.NotEmpty(ret.Headers, height)
 		// assert.Len(ret.Headers, expectedCount, height) // TODO: fix this
->>>>>>> 104787ba
 	}
 
 	for height, count := range countAtHeight {
 		validateBlockRetrieval(height, count)
 	}
 
-<<<<<<< HEAD
-	for header, height := range headerToDAHeight {
-		ret := dalc.RetrieveHeaders(ctx, height)
-		require.Equal(t, StatusSuccess, ret.Code, height)
-		require.NotEmpty(t, ret.Headers, height)
-		require.Contains(t, ret.Headers, header, height)
-	}
-}
-
-func doTestSubmitEmptyBlocks(t *testing.T, dalc *DAClient) {
-	ctx, cancel := context.WithCancel(context.Background())
-	defer cancel()
-
-	maxBlobSize, err := dalc.DA.MaxBlobSize(ctx)
-	require.NoError(t, err)
-	require.New(t)
-
-	chainID := "doTestSubmitEmptyBlocks"
-	header1, _ := types.GetRandomBlock(1, 0, chainID)
-	header2, _ := types.GetRandomBlock(1, 0, chainID)
-	resp := dalc.SubmitHeaders(ctx, []*types.SignedHeader{header1, header2}, maxBlobSize, 0)
-	require.Equal(t, StatusSuccess, resp.Code, "empty blocks should submit")
-	require.EqualValues(t, resp.SubmittedCount, 2, "empty blocks should batch")
-=======
 }
 
 func doTestSubmitEmptyBlocks(t *testing.T, dalc coreda.Client) {
@@ -291,15 +170,14 @@
 
 	maxBlobSize, err := dalc.MaxBlobSize(ctx)
 	require.NoError(t, err)
-
-	assert := assert.New(t)
+	require.New(t)
 
 	headersBz := make([]coreda.Blob, 2)
 	headersBz[0] = make([]byte, 0)
 	headersBz[1] = make([]byte, 0)
 	resp := dalc.SubmitHeaders(ctx, headersBz, maxBlobSize, -1)
-	assert.Equal(coreda.StatusSuccess, resp.Code, "empty blocks should submit")
-	assert.EqualValues(resp.SubmittedCount, 2, "empty blocks should batch")
+	assert.Equal(t, coreda.StatusSuccess, resp.Code, "empty blocks should submit")
+	assert.EqualValues(t, resp.SubmittedCount, 2, "empty blocks should batch")
 }
 
 func doTestSubmitOversizedBlock(t *testing.T, dalc coreda.Client) {
@@ -316,7 +194,6 @@
 	resp := dalc.SubmitHeaders(ctx, oversized, limit, -1)
 	assert.Equal(coreda.StatusError, resp.Code, "oversized block should throw error")
 	assert.Contains(resp.Message, "failed to submit blocks: no blobs generated blob: over size limit")
->>>>>>> 104787ba
 }
 
 func doTestSubmitSmallBlocksBatch(t *testing.T, dalc coreda.Client) {
@@ -328,21 +205,12 @@
 
 	require.New(t)
 
-<<<<<<< HEAD
-	chainID := "doTestSubmitSmallBlocksBatch"
-	header1, _ := types.GetRandomBlock(1, 1, chainID)
-	header2, _ := types.GetRandomBlock(1, 2, chainID)
-	resp := dalc.SubmitHeaders(ctx, []*types.SignedHeader{header1, header2}, maxBlobSize, 0)
-	require.Equal(t, StatusSuccess, resp.Code, "small blocks should submit")
-	require.EqualValues(t, resp.SubmittedCount, 2, "small blocks should batch")
-=======
 	headersBz := make([]coreda.Blob, 2)
 	headersBz[0] = make([]byte, 100)
 	headersBz[1] = make([]byte, 100)
 	resp := dalc.SubmitHeaders(ctx, headersBz, maxBlobSize, -1)
-	assert.Equal(coreda.StatusSuccess, resp.Code, "small blocks should submit")
-	assert.EqualValues(resp.SubmittedCount, 2, "small blocks should batch")
->>>>>>> 104787ba
+	assert.Equal(t, coreda.StatusSuccess, resp.Code, "small blocks should submit")
+	assert.EqualValues(t, resp.SubmittedCount, 2, "small blocks should batch")
 }
 
 func doTestSubmitLargeBlocksOverflow(t *testing.T, dalc coreda.Client) {
@@ -388,33 +256,20 @@
 	result := dalc.RetrieveHeaders(ctx, 123)
 	// Namespaces don't work on dummy da right now (https://github.com/rollkit/go-da/issues/94),
 	// when namespaces are implemented, this should be uncommented
-<<<<<<< HEAD
-	// require.Equal(t, StatusNotFound, result.Code)
-	// require.Contains(t, result.Message, ErrBlobNotFound.Error())
-	require.Equal(t, StatusError, result.Code)
-}
-
-func TestSubmitWithOptions(t *testing.T) {
-	dummyClient := NewDAClient(coreda.NewDummyDA(100_000), 0, 0, nil, log.NewTestLogger(t), []byte("option=value"))
-=======
 	// assert.Equal(StatusNotFound, result.Code)
 	// assert.Contains(result.Message, ErrBlobNotFound.Error())
-	assert.Equal(coreda.StatusError, result.Code)
+	assert.Equal(t, coreda.StatusError, result.Code)
 }
 
 func TestSubmitWithOptions(t *testing.T) {
 	dummyClient := NewDAClient(coreda.NewDummyDA(100_000), -1, -1, nil, []byte("option=value"), log.NewTestLogger(t))
->>>>>>> 104787ba
 	tests := []struct {
 		name string
 		f    func(t *testing.T, dalc coreda.Client)
 	}{
 		{"submit_retrieve", doTestSubmitRetrieve},
 	}
-<<<<<<< HEAD
-=======
-
->>>>>>> 104787ba
+
 	for _, tc := range tests {
 		t.Run(tc.name, func(t *testing.T) {
 			tc.f(t, dummyClient)
