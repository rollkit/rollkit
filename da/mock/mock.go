--- conflicted
+++ resolved
@@ -17,10 +17,7 @@
 }
 
 var _ da.DataAvailabilityLayerClient = &MockDataAvailabilityLayerClient{}
-<<<<<<< HEAD
-=======
 var _ da.BlockRetriever = &MockDataAvailabilityLayerClient{}
->>>>>>> 9d4a9d32
 
 // Init is called once to allow DA client to read configuration and initialize resources.
 func (m *MockDataAvailabilityLayerClient) Init(config []byte, kvStore store.KVStore, logger log.Logger) error {
@@ -46,15 +43,11 @@
 // This should create a transaction which (potentially)
 // triggers a state transition in the DA layer.
 func (m *MockDataAvailabilityLayerClient) SubmitBlock(block *types.Block) da.ResultSubmitBlock {
-<<<<<<< HEAD
 	m.logger.Debug("Block submitted to DA layer!")
-	m.Blocks = append(m.Blocks, block)
-=======
+
 	hash := block.Header.Hash()
-
 	m.Blocks[hash] = block
 	m.BlockIndex[block.Header.Height] = hash
->>>>>>> 9d4a9d32
 
 	return da.ResultSubmitBlock{
 		DAResult: da.DAResult{
