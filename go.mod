--- conflicted
+++ resolved
@@ -5,10 +5,7 @@
 retract v0.12.0 // Published by accident
 
 require (
-<<<<<<< HEAD
 	cosmossdk.io/log v1.5.0
-=======
->>>>>>> bc62d283
 	github.com/BurntSushi/toml v1.4.0
 	github.com/btcsuite/btcd/btcec/v2 v2.3.4
 	github.com/celestiaorg/go-header v0.6.4
@@ -26,30 +23,15 @@
 	github.com/multiformats/go-multiaddr v0.14.0
 	github.com/prometheus/client_golang v1.21.0
 	github.com/rollkit/go-da v0.9.0
-<<<<<<< HEAD
 	github.com/rollkit/go-execution v0.2.3
 	github.com/rollkit/go-sequencing v0.4.1
 	github.com/spf13/cobra v1.9.1
 	github.com/spf13/viper v1.19.0
 	github.com/stretchr/testify v1.10.0
-	github.com/tendermint/tendermint v0.35.9
-=======
-	github.com/rollkit/go-sequencing v0.4.1
-	github.com/rs/cors v1.11.1 // indirect
-	github.com/spf13/cobra v1.9.1
-	github.com/spf13/viper v1.19.0
-	github.com/stretchr/testify v1.10.0
-	golang.org/x/net v0.35.0 // indirect
->>>>>>> bc62d283
 	google.golang.org/grpc v1.70.0
 	google.golang.org/protobuf v1.36.5
 )
 
-<<<<<<< HEAD
-=======
-require github.com/rollkit/go-execution v0.2.3
-
->>>>>>> bc62d283
 require (
 	github.com/DataDog/zstd v1.4.5 // indirect
 	github.com/benbjohnson/clock v1.3.5 // indirect
@@ -183,13 +165,8 @@
 	github.com/pion/stun/v3 v3.0.0 // indirect
 	github.com/pion/transport/v2 v2.2.10 // indirect
 	github.com/pion/transport/v3 v3.0.7 // indirect
-<<<<<<< HEAD
-	github.com/pion/turn/v2 v2.1.6 // indirect
-	github.com/pion/webrtc/v3 v3.3.5 // indirect
-=======
 	github.com/pion/turn/v4 v4.0.0 // indirect
 	github.com/pion/webrtc/v4 v4.0.9 // indirect
->>>>>>> bc62d283
 	github.com/pkg/errors v0.9.1 // indirect
 	github.com/pmezard/go-difflib v1.0.1-0.20181226105442-5d4384ee4fb2 // indirect
 	github.com/polydawn/refmt v0.89.0 // indirect
@@ -232,14 +209,9 @@
 	go.uber.org/zap v1.27.0 // indirect
 	golang.org/x/arch v0.0.0-20210923205945-b76863e36670 // indirect
 	golang.org/x/crypto v0.33.0 // indirect
-<<<<<<< HEAD
-	golang.org/x/exp v0.0.0-20250106191152-7588d65b2ba8 // indirect
-	golang.org/x/mod v0.22.0 // indirect
-	golang.org/x/net v0.35.0 // indirect
-=======
 	golang.org/x/exp v0.0.0-20250218142911-aa4b98e5adaa // indirect
 	golang.org/x/mod v0.23.0 // indirect
->>>>>>> bc62d283
+	golang.org/x/net v0.35.0 // indirect
 	golang.org/x/sync v0.11.0 // indirect
 	golang.org/x/sys v0.30.0 // indirect
 	golang.org/x/text v0.22.0 // indirect
