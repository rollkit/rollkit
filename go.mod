module github.com/rollkit/rollkit

go 1.22

toolchain go1.22.2

retract v0.12.0 // Published by accident

require (
	github.com/celestiaorg/utils v0.1.0
	github.com/cometbft/cometbft v0.38.11
	github.com/cosmos/gogoproto v1.7.0
	github.com/go-kit/kit v0.13.0
	github.com/gogo/protobuf v1.3.2
	github.com/gorilla/rpc v1.2.1
	github.com/gorilla/websocket v1.5.3
	github.com/ipfs/go-datastore v0.6.0
	github.com/ipfs/go-log v1.0.5
	github.com/libp2p/go-libp2p v0.36.2
	github.com/libp2p/go-libp2p-kad-dht v0.26.1
	github.com/libp2p/go-libp2p-pubsub v0.12.0
	github.com/multiformats/go-multiaddr v0.13.0
	github.com/pkg/errors v0.9.1
	github.com/prometheus/client_golang v1.20.0
	github.com/rollkit/go-da v0.5.0
	github.com/rs/cors v1.11.1
	github.com/spf13/cobra v1.8.1
	github.com/spf13/viper v1.19.0
	github.com/stretchr/testify v1.9.0
	github.com/tendermint/tendermint v0.35.9
	go.uber.org/multierr v1.11.0 // indirect
<<<<<<< HEAD
	golang.org/x/net v0.29.0
	google.golang.org/grpc v1.66.0
=======
	golang.org/x/net v0.28.0
	google.golang.org/grpc v1.66.2
>>>>>>> 2fbe5acb
	google.golang.org/protobuf v1.34.2
)

require (
	github.com/BurntSushi/toml v1.4.0
	github.com/btcsuite/btcd/btcec/v2 v2.3.3
	github.com/celestiaorg/go-header v0.6.2
	github.com/ipfs/go-ds-badger4 v0.1.5
	github.com/mitchellh/mapstructure v1.5.0
	github.com/rollkit/go-sequencing v0.0.0-20240903052704-f7979984096b
)

require (
	github.com/benbjohnson/clock v1.3.5 // indirect
	github.com/beorn7/perks v1.0.1 // indirect
	github.com/btcsuite/btcd/chaincfg/chainhash v1.0.2 // indirect
	github.com/celestiaorg/go-libp2p-messenger v0.2.0 // indirect
	github.com/cespare/xxhash v1.1.0 // indirect
	github.com/cespare/xxhash/v2 v2.3.0 // indirect
	github.com/cometbft/cometbft-db v0.8.0 // indirect
	github.com/containerd/cgroups v1.1.0 // indirect
	github.com/coreos/go-systemd/v22 v22.5.0 // indirect
	github.com/cpuguy83/go-md2man/v2 v2.0.4 // indirect
	github.com/davecgh/go-spew v1.1.2-0.20180830191138-d8f796af33cc // indirect
	github.com/davidlazar/go-crypto v0.0.0-20200604182044-b73af7476f6c // indirect
	github.com/decred/dcrd/dcrec/secp256k1/v4 v4.3.0 // indirect
	github.com/dgraph-io/badger/v2 v2.2007.4 // indirect
	github.com/dgraph-io/badger/v4 v4.2.1-0.20231013074411-fb1b00959581 // indirect
	github.com/dgraph-io/ristretto v0.1.1 // indirect
	github.com/dgryski/go-farm v0.0.0-20200201041132-a6ae2369ad13 // indirect
	github.com/docker/go-units v0.5.0 // indirect
	github.com/dustin/go-humanize v1.0.1 // indirect
	github.com/elastic/gosigar v0.14.3 // indirect
	github.com/filecoin-project/go-jsonrpc v0.3.1 // indirect
	github.com/flynn/noise v1.1.0 // indirect
	github.com/francoispqt/gojay v1.2.13 // indirect
	github.com/fsnotify/fsnotify v1.7.0 // indirect
	github.com/go-kit/log v0.2.1 // indirect
	github.com/go-logfmt/logfmt v0.6.0 // indirect
	github.com/go-logr/logr v1.4.2 // indirect
	github.com/go-logr/stdr v1.2.2 // indirect
	github.com/go-task/slim-sprig/v3 v3.0.0 // indirect
	github.com/godbus/dbus/v5 v5.1.0 // indirect
	github.com/golang/glog v1.2.1 // indirect
	github.com/golang/groupcache v0.0.0-20210331224755-41bb18bfe9da // indirect
	github.com/golang/protobuf v1.5.4 // indirect
	github.com/golang/snappy v0.0.4 // indirect
	github.com/google/btree v1.1.2 // indirect
	github.com/google/flatbuffers v1.12.1 // indirect
	github.com/google/go-cmp v0.6.0 // indirect
	github.com/google/gopacket v1.1.19 // indirect
	github.com/google/orderedcode v0.0.1 // indirect
	github.com/google/pprof v0.0.0-20240727154555-813a5fbdbec8 // indirect
	github.com/google/uuid v1.6.0 // indirect
	github.com/gopherjs/gopherjs v0.0.0-20190812055157-5d271430af9f // indirect
	github.com/hashicorp/errwrap v1.1.0 // indirect
	github.com/hashicorp/go-multierror v1.1.1 // indirect
	github.com/hashicorp/golang-lru v1.0.2 // indirect
	github.com/hashicorp/golang-lru/v2 v2.0.7 // indirect
	github.com/hashicorp/hcl v1.0.0 // indirect
	github.com/huin/goupnp v1.3.0 // indirect
	github.com/inconshreveable/mousetrap v1.1.0 // indirect
	github.com/ipfs/boxo v0.21.0 // indirect
	github.com/ipfs/go-cid v0.4.1 // indirect
	github.com/ipfs/go-log/v2 v2.5.1 // indirect
	github.com/ipld/go-ipld-prime v0.21.0 // indirect
	github.com/jackpal/go-nat-pmp v1.0.2 // indirect
	github.com/jbenet/go-temp-err-catcher v0.1.0 // indirect
	github.com/jbenet/goprocess v0.1.4 // indirect
	github.com/jmhodges/levigo v1.0.0 // indirect
	github.com/klauspost/compress v1.17.9 // indirect
	github.com/klauspost/cpuid/v2 v2.2.8 // indirect
	github.com/koron/go-ssdp v0.0.4 // indirect
	github.com/lib/pq v1.10.7 // indirect
	github.com/libp2p/go-buffer-pool v0.1.0 // indirect
	github.com/libp2p/go-cidranger v1.1.0 // indirect
	github.com/libp2p/go-flow-metrics v0.1.0 // indirect
	github.com/libp2p/go-libp2p-asn-util v0.4.1 // indirect
	github.com/libp2p/go-libp2p-kbucket v0.6.3 // indirect
	github.com/libp2p/go-libp2p-record v0.2.0 // indirect
	github.com/libp2p/go-libp2p-routing-helpers v0.7.4 // indirect
	github.com/libp2p/go-msgio v0.3.0 // indirect
	github.com/libp2p/go-nat v0.2.0 // indirect
	github.com/libp2p/go-netroute v0.2.1 // indirect
	github.com/libp2p/go-reuseport v0.4.0 // indirect
	github.com/libp2p/go-yamux/v4 v4.0.1 // indirect
	github.com/linxGnu/grocksdb v1.7.16 // indirect
	github.com/magiconair/properties v1.8.7 // indirect
	github.com/marten-seemann/tcp v0.0.0-20210406111302-dfbc87cc63fd // indirect
	github.com/mattn/go-isatty v0.0.20 // indirect
	github.com/miekg/dns v1.1.62 // indirect
	github.com/mikioh/tcpinfo v0.0.0-20190314235526-30a79bb1804b // indirect
	github.com/mikioh/tcpopt v0.0.0-20190314235656-172688c1accc // indirect
	github.com/minio/highwayhash v1.0.2 // indirect
	github.com/minio/sha256-simd v1.0.1 // indirect
	github.com/mr-tron/base58 v1.2.0 // indirect
	github.com/multiformats/go-base32 v0.1.0 // indirect
	github.com/multiformats/go-base36 v0.2.0 // indirect
	github.com/multiformats/go-multiaddr-dns v0.3.1 // indirect
	github.com/multiformats/go-multiaddr-fmt v0.1.0 // indirect
	github.com/multiformats/go-multibase v0.2.0 // indirect
	github.com/multiformats/go-multicodec v0.9.0 // indirect
	github.com/multiformats/go-multihash v0.2.3 // indirect
	github.com/multiformats/go-multistream v0.5.0 // indirect
	github.com/multiformats/go-varint v0.0.7 // indirect
	github.com/munnerz/goautoneg v0.0.0-20191010083416-a7dc8b61c822 // indirect
	github.com/oasisprotocol/curve25519-voi v0.0.0-20220708102147-0a8a51822cae // indirect
	github.com/onsi/ginkgo/v2 v2.20.0 // indirect
	github.com/opencontainers/runtime-spec v1.2.0 // indirect
	github.com/opentracing/opentracing-go v1.2.0 // indirect
	github.com/pbnjay/memory v0.0.0-20210728143218-7b4eea64cf58 // indirect
	github.com/pelletier/go-toml/v2 v2.2.2 // indirect
	github.com/petermattis/goid v0.0.0-20230317030725-371a4b8eda08 // indirect
	github.com/pion/datachannel v1.5.8 // indirect
	github.com/pion/dtls/v2 v2.2.12 // indirect
	github.com/pion/ice/v2 v2.3.34 // indirect
	github.com/pion/interceptor v0.1.30 // indirect
	github.com/pion/logging v0.2.2 // indirect
	github.com/pion/mdns v0.0.12 // indirect
	github.com/pion/randutil v0.1.0 // indirect
	github.com/pion/rtcp v1.2.14 // indirect
	github.com/pion/rtp v1.8.9 // indirect
	github.com/pion/sctp v1.8.33 // indirect
	github.com/pion/sdp/v3 v3.0.9 // indirect
	github.com/pion/srtp/v2 v2.0.20 // indirect
	github.com/pion/stun v0.6.1 // indirect
	github.com/pion/transport/v2 v2.2.10 // indirect
	github.com/pion/turn/v2 v2.1.6 // indirect
	github.com/pion/webrtc/v3 v3.3.0 // indirect
	github.com/pmezard/go-difflib v1.0.1-0.20181226105442-5d4384ee4fb2 // indirect
	github.com/polydawn/refmt v0.89.0 // indirect
	github.com/prometheus/client_model v0.6.1 // indirect
	github.com/prometheus/common v0.55.0 // indirect
	github.com/prometheus/procfs v0.15.1 // indirect
	github.com/quic-go/qpack v0.4.0 // indirect
	github.com/quic-go/quic-go v0.46.0 // indirect
	github.com/quic-go/webtransport-go v0.8.0 // indirect
	github.com/raulk/go-watchdog v1.3.0 // indirect
	github.com/rcrowley/go-metrics v0.0.0-20201227073835-cf1acfcdf475 // indirect
	github.com/rogpeppe/go-internal v1.11.0 // indirect
	github.com/russross/blackfriday/v2 v2.1.0 // indirect
	github.com/sagikazarmark/locafero v0.4.0 // indirect
	github.com/sagikazarmark/slog-shim v0.1.0 // indirect
	github.com/sasha-s/go-deadlock v0.3.1 // indirect
	github.com/sourcegraph/conc v0.3.0 // indirect
	github.com/spaolacci/murmur3 v1.1.0 // indirect
	github.com/spf13/afero v1.11.0 // indirect
	github.com/spf13/cast v1.6.0 // indirect
	github.com/spf13/pflag v1.0.5 // indirect
	github.com/stretchr/objx v0.5.2 // indirect
	github.com/subosito/gotenv v1.6.0 // indirect
	github.com/syndtr/goleveldb v1.0.1-0.20210819022825-2ae1ddf74ef7 // indirect
	github.com/whyrusleeping/go-keyspace v0.0.0-20160322163242-5b898ac5add1 // indirect
	github.com/wlynxg/anet v0.0.4 // indirect
	go.etcd.io/bbolt v1.3.7 // indirect
	go.opencensus.io v0.24.0 // indirect
	go.opentelemetry.io/otel v1.27.0 // indirect
	go.opentelemetry.io/otel/metric v1.27.0 // indirect
	go.opentelemetry.io/otel/trace v1.27.0 // indirect
	go.uber.org/dig v1.18.0 // indirect
	go.uber.org/fx v1.22.2 // indirect
	go.uber.org/mock v0.4.0 // indirect
	go.uber.org/zap v1.27.0 // indirect
	golang.org/x/crypto v0.27.0 // indirect
	golang.org/x/exp v0.0.0-20240808152545-0cdaa3abc0fa // indirect
	golang.org/x/mod v0.20.0 // indirect
	golang.org/x/sync v0.8.0 // indirect
	golang.org/x/sys v0.25.0 // indirect
	golang.org/x/text v0.18.0 // indirect
	golang.org/x/tools v0.24.0 // indirect
	golang.org/x/xerrors v0.0.0-20231012003039-104605ab7028 // indirect
	gonum.org/v1/gonum v0.15.0 // indirect
	google.golang.org/genproto/googleapis/rpc v0.0.0-20240827150818-7e3bb234dfed // indirect
	gopkg.in/ini.v1 v1.67.0 // indirect
	gopkg.in/yaml.v3 v3.0.1 // indirect
	lukechampine.com/blake3 v1.3.0 // indirect
)<|MERGE_RESOLUTION|>--- conflicted
+++ resolved
@@ -29,13 +29,8 @@
 	github.com/stretchr/testify v1.9.0
 	github.com/tendermint/tendermint v0.35.9
 	go.uber.org/multierr v1.11.0 // indirect
-<<<<<<< HEAD
 	golang.org/x/net v0.29.0
-	google.golang.org/grpc v1.66.0
-=======
-	golang.org/x/net v0.28.0
 	google.golang.org/grpc v1.66.2
->>>>>>> 2fbe5acb
 	google.golang.org/protobuf v1.34.2
 )
 
