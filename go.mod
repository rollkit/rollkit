module github.com/rollkit/rollkit

go 1.18

require (
	github.com/celestiaorg/go-cnc v0.3.0
	github.com/celestiaorg/go-fraud v0.1.0
	github.com/celestiaorg/go-header v0.2.6
	github.com/dgraph-io/badger/v3 v3.2103.5
	github.com/go-kit/kit v0.12.0
	github.com/gogo/protobuf v1.3.3
	github.com/gorilla/mux v1.8.0
	github.com/gorilla/rpc v1.2.0
	github.com/gorilla/websocket v1.5.0
	github.com/ipfs/go-datastore v0.6.0
	github.com/ipfs/go-ds-badger3 v0.0.2
	github.com/ipfs/go-log v1.0.5
	github.com/libp2p/go-libp2p v0.26.3
	github.com/libp2p/go-libp2p-kad-dht v0.23.0
	github.com/libp2p/go-libp2p-pubsub v0.9.3
	github.com/multiformats/go-multiaddr v0.9.0
	github.com/prometheus/client_golang v1.15.1
	github.com/rs/cors v1.9.0
	github.com/spf13/cobra v1.7.0
	github.com/spf13/viper v1.15.0
	github.com/stretchr/testify v1.8.2
	github.com/tendermint/tendermint v0.34.21
	go.uber.org/multierr v1.11.0
	golang.org/x/net v0.10.0
	google.golang.org/grpc v1.53.0
	google.golang.org/protobuf v1.30.0
)

require (
<<<<<<< HEAD
	github.com/Workiva/go-datastructures v1.0.53 // indirect
=======
>>>>>>> 35d9071a
	github.com/benbjohnson/clock v1.3.0 // indirect
	github.com/beorn7/perks v1.0.1 // indirect
	github.com/btcsuite/btcd/btcec/v2 v2.3.2 // indirect
	github.com/celestiaorg/go-libp2p-messenger v0.2.0 // indirect
	github.com/cespare/xxhash v1.1.0 // indirect
	github.com/cespare/xxhash/v2 v2.2.0 // indirect
	github.com/cometbft/cometbft-db v0.8.0 // indirect
	github.com/containerd/cgroups v1.0.4 // indirect
	github.com/coreos/go-systemd/v22 v22.5.0 // indirect
	github.com/cosmos/go-bip39 v1.0.0 // indirect
	github.com/creachadair/taskgroup v0.3.2 // indirect
	github.com/davecgh/go-spew v1.1.1 // indirect
	github.com/davidlazar/go-crypto v0.0.0-20200604182044-b73af7476f6c // indirect
	github.com/decred/dcrd/dcrec/secp256k1/v4 v4.1.0 // indirect
	github.com/dgraph-io/badger/v2 v2.2007.4 // indirect
	github.com/dgraph-io/ristretto v0.1.1 // indirect
	github.com/dgryski/go-farm v0.0.0-20200201041132-a6ae2369ad13 // indirect
	github.com/docker/go-units v0.5.0 // indirect
	github.com/dustin/go-humanize v1.0.0 // indirect
	github.com/elastic/gosigar v0.14.2 // indirect
	github.com/flynn/noise v1.0.0 // indirect
	github.com/francoispqt/gojay v1.2.13 // indirect
	github.com/fsnotify/fsnotify v1.6.0 // indirect
	github.com/go-kit/log v0.2.1 // indirect
	github.com/go-logfmt/logfmt v0.5.1 // indirect
	github.com/go-logr/logr v1.2.3 // indirect
	github.com/go-logr/stdr v1.2.2 // indirect
	github.com/go-resty/resty/v2 v2.7.0 // indirect
	github.com/go-task/slim-sprig v0.0.0-20210107165309-348f09dbbbc0 // indirect
	github.com/godbus/dbus/v5 v5.1.0 // indirect
	github.com/golang/glog v1.0.0 // indirect
	github.com/golang/groupcache v0.0.0-20210331224755-41bb18bfe9da // indirect
	github.com/golang/mock v1.6.0 // indirect
	github.com/golang/protobuf v1.5.3 // indirect
	github.com/golang/snappy v0.0.4 // indirect
	github.com/google/btree v1.1.2 // indirect
	github.com/google/flatbuffers v1.12.1 // indirect
	github.com/google/gopacket v1.1.19 // indirect
	github.com/google/orderedcode v0.0.1 // indirect
	github.com/google/pprof v0.0.0-20221203041831-ce31453925ec // indirect
	github.com/google/uuid v1.3.0 // indirect
	github.com/gopherjs/gopherjs v0.0.0-20190812055157-5d271430af9f // indirect
	github.com/gtank/merlin v0.1.1 // indirect
	github.com/hashicorp/errwrap v1.1.0 // indirect
	github.com/hashicorp/go-multierror v1.1.1 // indirect
	github.com/hashicorp/golang-lru v0.5.5-0.20210104140557-80c98217689d // indirect
	github.com/hashicorp/golang-lru/v2 v2.0.1 // indirect
	github.com/hashicorp/hcl v1.0.0 // indirect
	github.com/huin/goupnp v1.0.3 // indirect
	github.com/inconshreveable/mousetrap v1.1.0 // indirect
	github.com/ipfs/boxo v0.8.0 // indirect
	github.com/ipfs/go-cid v0.4.0 // indirect
	github.com/ipfs/go-ipfs-util v0.0.2 // indirect
	github.com/ipfs/go-log/v2 v2.5.1 // indirect
	github.com/ipld/go-ipld-prime v0.20.0 // indirect
	github.com/jackpal/go-nat-pmp v1.0.2 // indirect
	github.com/jbenet/go-temp-err-catcher v0.1.0 // indirect
	github.com/jbenet/goprocess v0.1.4 // indirect
	github.com/jmhodges/levigo v1.0.0 // indirect
	github.com/klauspost/compress v1.15.12 // indirect
	github.com/klauspost/cpuid/v2 v2.2.3 // indirect
	github.com/koron/go-ssdp v0.0.3 // indirect
	github.com/lib/pq v1.10.7 // indirect
	github.com/libp2p/go-buffer-pool v0.1.0 // indirect
	github.com/libp2p/go-cidranger v1.1.0 // indirect
	github.com/libp2p/go-flow-metrics v0.1.0 // indirect
	github.com/libp2p/go-libp2p-asn-util v0.2.0 // indirect
	github.com/libp2p/go-libp2p-kbucket v0.5.0 // indirect
	github.com/libp2p/go-libp2p-record v0.2.0 // indirect
	github.com/libp2p/go-msgio v0.3.0 // indirect
	github.com/libp2p/go-nat v0.1.0 // indirect
	github.com/libp2p/go-netroute v0.2.1 // indirect
	github.com/libp2p/go-reuseport v0.2.0 // indirect
	github.com/libp2p/go-yamux/v4 v4.0.0 // indirect
	github.com/linxGnu/grocksdb v1.7.16 // indirect
	github.com/magiconair/properties v1.8.7 // indirect
	github.com/marten-seemann/tcp v0.0.0-20210406111302-dfbc87cc63fd // indirect
	github.com/mattn/go-isatty v0.0.17 // indirect
	github.com/matttproud/golang_protobuf_extensions v1.0.4 // indirect
	github.com/miekg/dns v1.1.50 // indirect
	github.com/mikioh/tcpinfo v0.0.0-20190314235526-30a79bb1804b // indirect
	github.com/mikioh/tcpopt v0.0.0-20190314235656-172688c1accc // indirect
	github.com/mimoo/StrobeGo v0.0.0-20210601165009-122bf33a46e0 // indirect
	github.com/minio/highwayhash v1.0.2 // indirect
	github.com/minio/sha256-simd v1.0.0 // indirect
	github.com/mitchellh/mapstructure v1.5.0 // indirect
	github.com/mr-tron/base58 v1.2.0 // indirect
	github.com/multiformats/go-base32 v0.1.0 // indirect
	github.com/multiformats/go-base36 v0.2.0 // indirect
	github.com/multiformats/go-multiaddr-dns v0.3.1 // indirect
	github.com/multiformats/go-multiaddr-fmt v0.1.0 // indirect
	github.com/multiformats/go-multibase v0.1.1 // indirect
	github.com/multiformats/go-multicodec v0.8.1 // indirect
	github.com/multiformats/go-multihash v0.2.2-0.20221030163302-608669da49b6 // indirect
	github.com/multiformats/go-multistream v0.4.1 // indirect
	github.com/multiformats/go-varint v0.0.7 // indirect
	github.com/onsi/ginkgo/v2 v2.5.1 // indirect
	github.com/opencontainers/runtime-spec v1.0.3-0.20210326190908-1c3f411f0417 // indirect
	github.com/opentracing/opentracing-go v1.2.0 // indirect
	github.com/pbnjay/memory v0.0.0-20210728143218-7b4eea64cf58 // indirect
	github.com/pelletier/go-toml/v2 v2.0.6 // indirect
	github.com/petermattis/goid v0.0.0-20180202154549-b0b1615b78e5 // indirect
	github.com/pkg/errors v0.9.1 // indirect
	github.com/pmezard/go-difflib v1.0.0 // indirect
	github.com/polydawn/refmt v0.89.0 // indirect
	github.com/prometheus/client_model v0.3.0 // indirect
	github.com/prometheus/common v0.42.0 // indirect
	github.com/prometheus/procfs v0.9.0 // indirect
	github.com/quic-go/qpack v0.4.0 // indirect
	github.com/quic-go/qtls-go1-19 v0.2.1 // indirect
	github.com/quic-go/qtls-go1-20 v0.1.1 // indirect
	github.com/quic-go/quic-go v0.33.0 // indirect
	github.com/quic-go/webtransport-go v0.5.2 // indirect
	github.com/raulk/go-watchdog v1.3.0 // indirect
<<<<<<< HEAD
	github.com/rcrowley/go-metrics v0.0.0-20201227073835-cf1acfcdf475 // indirect
=======
>>>>>>> 35d9071a
	github.com/sasha-s/go-deadlock v0.3.1 // indirect
	github.com/spaolacci/murmur3 v1.1.0 // indirect
	github.com/spf13/afero v1.9.3 // indirect
	github.com/spf13/cast v1.5.0 // indirect
	github.com/spf13/jwalterweatherman v1.1.0 // indirect
	github.com/spf13/pflag v1.0.5 // indirect
	github.com/stretchr/objx v0.5.0 // indirect
	github.com/subosito/gotenv v1.4.2 // indirect
	github.com/syndtr/goleveldb v1.0.1-0.20210819022825-2ae1ddf74ef7 // indirect
	github.com/whyrusleeping/go-keyspace v0.0.0-20160322163242-5b898ac5add1 // indirect
	go.etcd.io/bbolt v1.3.7 // indirect
	go.opencensus.io v0.24.0 // indirect
	go.opentelemetry.io/otel v1.14.0 // indirect
	go.opentelemetry.io/otel/metric v0.34.0 // indirect
	go.opentelemetry.io/otel/trace v1.14.0 // indirect
	go.uber.org/atomic v1.10.0 // indirect
	go.uber.org/dig v1.15.0 // indirect
	go.uber.org/fx v1.18.2 // indirect
	go.uber.org/zap v1.24.0 // indirect
	golang.org/x/crypto v0.9.0 // indirect
	golang.org/x/exp v0.0.0-20230213192124-5e25df0256eb // indirect
	golang.org/x/mod v0.8.0 // indirect
	golang.org/x/sync v0.1.0 // indirect
	golang.org/x/sys v0.8.0 // indirect
	golang.org/x/text v0.9.0 // indirect
	golang.org/x/tools v0.6.0 // indirect
	gonum.org/v1/gonum v0.11.0 // indirect
	google.golang.org/genproto v0.0.0-20230110181048-76db0878b65f // indirect
	gopkg.in/ini.v1 v1.67.0 // indirect
	gopkg.in/yaml.v3 v3.0.1 // indirect
	lukechampine.com/blake3 v1.1.7 // indirect
	nhooyr.io/websocket v1.8.7 // indirect
)

replace (
	github.com/gogo/protobuf => github.com/regen-network/protobuf v1.3.2-alpha.regen.4
	// github.com/tendermint/tendermint => github.com/celestiaorg/tendermint v0.34.22-0.20221202214355-3605c597500d
	github.com/tendermint/tendermint => github.com/rollkit/cometbft v0.0.0-20230524013001-2968c8b8b121
	google.golang.org/grpc => google.golang.org/grpc v1.33.2
)<|MERGE_RESOLUTION|>--- conflicted
+++ resolved
@@ -32,10 +32,6 @@
 )
 
 require (
-<<<<<<< HEAD
-	github.com/Workiva/go-datastructures v1.0.53 // indirect
-=======
->>>>>>> 35d9071a
 	github.com/benbjohnson/clock v1.3.0 // indirect
 	github.com/beorn7/perks v1.0.1 // indirect
 	github.com/btcsuite/btcd/btcec/v2 v2.3.2 // indirect
@@ -150,10 +146,6 @@
 	github.com/quic-go/quic-go v0.33.0 // indirect
 	github.com/quic-go/webtransport-go v0.5.2 // indirect
 	github.com/raulk/go-watchdog v1.3.0 // indirect
-<<<<<<< HEAD
-	github.com/rcrowley/go-metrics v0.0.0-20201227073835-cf1acfcdf475 // indirect
-=======
->>>>>>> 35d9071a
 	github.com/sasha-s/go-deadlock v0.3.1 // indirect
 	github.com/spaolacci/murmur3 v1.1.0 // indirect
 	github.com/spf13/afero v1.9.3 // indirect
