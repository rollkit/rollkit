coverage:
  status:
    project:
      default:
        informational: true
    patch:
      default:
        informational: true
ignore:
  - "test"
  - "types/pb"
  - "scripts/"
  - "pkg/rpc/example/"
<<<<<<< HEAD
  - "da/internal/mocks"
  - "apps"
  - "**/metrics.go"
=======
  - "apps"
  - "da/internal/mocks"
  - "da/cmd"
  - "execution/evm" # EVM is covered in e2e/integration tests
>>>>>>> 973aac38
<|MERGE_RESOLUTION|>--- conflicted
+++ resolved
@@ -11,13 +11,8 @@
   - "types/pb"
   - "scripts/"
   - "pkg/rpc/example/"
-<<<<<<< HEAD
-  - "da/internal/mocks"
-  - "apps"
-  - "**/metrics.go"
-=======
   - "apps"
   - "da/internal/mocks"
   - "da/cmd"
   - "execution/evm" # EVM is covered in e2e/integration tests
->>>>>>> 973aac38
+  - "**/metrics.go"