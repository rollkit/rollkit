package da

import (
	"context"
	"fmt"
	"testing"
	"time"
)

func TestDummyDA(t *testing.T) {
	testDABlockTime := 100 * time.Millisecond
	// Create a new DummyDA instance with a max blob size of 1024 bytes
	dummyDA := NewDummyDA(1024, 0, 0, testDABlockTime)
	dummyDA.StartHeightTicker()
	defer dummyDA.StopHeightTicker()
	// Height is always 0
	ctx := context.Background()

	// Test MaxBlobSize
	maxSize, err := dummyDA.MaxBlobSize(ctx)
	if err != nil {
		t.Fatalf("MaxBlobSize failed: %v", err)
	}
	if maxSize != 1024 {
		t.Errorf("Expected max blob size 1024, got %d", maxSize)
	}

	// Test Submit
	blobs := []Blob{
		[]byte("test blob 1"),
		[]byte("test blob 2"),
	}
<<<<<<< HEAD
	ids, err := dummyDA.Submit(ctx, blobs)
=======
	ids, err := dummyDA.Submit(ctx, blobs, 0, []byte("ns"))
>>>>>>> e15b1528
	if err != nil {
		t.Fatalf("Submit failed: %v", err)
	}
	err = waitForFirstDAHeight(ctx, dummyDA) // Wait for height to increment
	if err != nil {
		t.Fatalf("waitForFirstDAHeight failed: %v", err)
	}
	if len(ids) != len(blobs) {
		t.Errorf("Expected %d IDs, got %d", len(blobs), len(ids))
	}

	// Test Get
	retrievedBlobs, err := dummyDA.Get(ctx, ids)
	if err != nil {
		t.Fatalf("Get failed: %v", err)
	}
	if len(retrievedBlobs) != len(blobs) {
		t.Errorf("Expected %d blobs, got %d", len(blobs), len(retrievedBlobs))
	}
	for i, blob := range blobs {
		if string(retrievedBlobs[i]) != string(blob) {
			t.Errorf("Expected blob %q, got %q", string(blob), string(retrievedBlobs[i]))
		}
	}

	// Test GetIDs
	result, err := dummyDA.GetIDs(ctx, 1)
	if err != nil {
		t.Fatalf("GetIDs failed: %v", err)
	}
	if len(result.IDs) != len(ids) {
		t.Errorf("Expected %d IDs, got %d", len(ids), len(result.IDs))
	}

	// Test Commit
	commitments, err := dummyDA.Commit(ctx, blobs)
	if err != nil {
		t.Fatalf("Commit failed: %v", err)
	}
	if len(commitments) != len(blobs) {
		t.Errorf("Expected %d commitments, got %d", len(blobs), len(commitments))
	}

	// Test GetProofs
	proofs, err := dummyDA.GetProofs(ctx, ids)
	if err != nil {
		t.Fatalf("GetProofs failed: %v", err)
	}
	if len(proofs) != len(ids) {
		t.Errorf("Expected %d proofs, got %d", len(ids), len(proofs))
	}

	// Test Validate
	validations, err := dummyDA.Validate(ctx, ids, proofs)
	if err != nil {
		t.Fatalf("Validate failed: %v", err)
	}
	if len(validations) != len(ids) {
		t.Errorf("Expected %d validations, got %d", len(ids), len(validations))
	}
	for _, valid := range validations {
		if !valid {
			t.Errorf("Expected validation to be true")
		}
	}

	// Test error case: blob size exceeds maximum
	largeBlob := make([]byte, 2048) // Larger than our max of 1024
	_, err = dummyDA.Submit(ctx, []Blob{largeBlob})
	if err == nil {
		t.Errorf("Expected error for blob exceeding max size, got nil")
	}
}

func waitForFirstDAHeight(ctx context.Context, da *DummyDA) error {
	return waitForAtLeastDAHeight(ctx, da, 1)
}

// waitForAtLeastDAHeight waits for the DummyDA to reach at least the given height
func waitForAtLeastDAHeight(ctx context.Context, da *DummyDA, targetHeight uint64) error {
	// Read current height at the start
	da.mu.RLock()
	current := da.height
	da.mu.RUnlock()

	if current >= targetHeight {
		return nil
	}

	delta := targetHeight - current

	// Dynamically set pollInterval and timeout based on delta
	pollInterval := da.blockTime / 2
	timeout := da.blockTime * time.Duration(delta+2)

	deadline := time.Now().Add(timeout)
	for {
		da.mu.RLock()
		current = da.height
		da.mu.RUnlock()
		if current >= targetHeight {
			return nil
		}
		if time.Now().After(deadline) {
			return fmt.Errorf("timeout waiting for DA height %d, current %d", targetHeight, current)
		}
		select {
		case <-ctx.Done():
			return ctx.Err()
		case <-time.After(pollInterval):
		}
	}
}<|MERGE_RESOLUTION|>--- conflicted
+++ resolved
@@ -30,11 +30,7 @@
 		[]byte("test blob 1"),
 		[]byte("test blob 2"),
 	}
-<<<<<<< HEAD
-	ids, err := dummyDA.Submit(ctx, blobs)
-=======
-	ids, err := dummyDA.Submit(ctx, blobs, 0, []byte("ns"))
->>>>>>> e15b1528
+	ids, err := dummyDA.Submit(ctx, blobs, nil)
 	if err != nil {
 		t.Fatalf("Submit failed: %v", err)
 	}
@@ -103,7 +99,7 @@
 
 	// Test error case: blob size exceeds maximum
 	largeBlob := make([]byte, 2048) // Larger than our max of 1024
-	_, err = dummyDA.Submit(ctx, []Blob{largeBlob})
+	_, err = dummyDA.Submit(ctx, []Blob{largeBlob}, nil)
 	if err == nil {
 		t.Errorf("Expected error for blob exceeding max size, got nil")
 	}
