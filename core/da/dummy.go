--- conflicted
+++ resolved
@@ -20,15 +20,9 @@
 	maxBlobSize        uint64
 	gasPrice           float64
 	gasMultiplier      float64
-<<<<<<< HEAD
 	height             uint64
-=======
-
-	// DA height simulation
-	currentHeight uint64
-	blockTime     time.Duration
-	stopCh        chan struct{}
->>>>>>> 2cc7e0b4
+	blockTime          time.Duration
+	stopCh             chan struct{}
 }
 
 var ErrHeightFromFutureStr = fmt.Errorf("given height is from the future")
@@ -44,13 +38,9 @@
 		maxBlobSize:        maxBlobSize,
 		gasPrice:           gasPrice,
 		gasMultiplier:      gasMultiplier,
-<<<<<<< HEAD
 		height:             1,
-=======
 		blockTime:          blockTime,
 		stopCh:             make(chan struct{}),
-		currentHeight:      0,
->>>>>>> 2cc7e0b4
 	}
 }
 
@@ -63,7 +53,7 @@
 			select {
 			case <-ticker.C:
 				d.mu.Lock()
-				d.currentHeight++
+				d.height++
 				d.mu.Unlock()
 			case <-d.stopCh:
 				return
@@ -113,8 +103,8 @@
 	d.mu.RLock()
 	defer d.mu.RUnlock()
 
-	if height > d.currentHeight {
-		return nil, fmt.Errorf("%w: requested %d, current %d", ErrHeightFromFutureStr, height, d.currentHeight)
+	if height > d.height {
+		return nil, fmt.Errorf("%w: requested %d, current %d", ErrHeightFromFutureStr, height, d.height)
 	}
 
 	ids, exists := d.blobsByHeight[height]
@@ -166,13 +156,9 @@
 	d.mu.Lock()
 	defer d.mu.Unlock()
 
-<<<<<<< HEAD
 	batchHeight := d.height
 	d.height++
 
-=======
-	height := d.currentHeight + 1
->>>>>>> 2cc7e0b4
 	ids := make([]ID, 0, len(blobs))
 	var currentSize uint64
 
@@ -211,18 +197,8 @@
 		ids = append(ids, id)
 	}
 
-<<<<<<< HEAD
 	d.blobsByHeight[batchHeight] = ids
 	d.timestampsByHeight[batchHeight] = time.Now()
-=======
-	// Add the IDs to the blobsByHeight map if they don't already exist
-	if existingIDs, exists := d.blobsByHeight[height]; exists {
-		d.blobsByHeight[height] = append(existingIDs, ids...)
-	} else {
-		d.blobsByHeight[height] = ids
-	}
-	d.timestampsByHeight[height] = time.Now()
->>>>>>> 2cc7e0b4
 
 	return ids, nil
 }
