--- conflicted
+++ resolved
@@ -43,17 +43,6 @@
 }
 
 // Returns a minimalistic block manager
-<<<<<<< HEAD
-func getManager(t *testing.T, backend coreda.DA) *Manager {
-	logger := log.NewTestLogger(t)
-	return &Manager{
-		dalc:        da.NewDAClient(backend, -1, -1, nil, logger, []byte{}),
-		headerCache: NewHeaderCache(),
-		logger:      logger,
-	}
-}
-
-=======
 func getManager(t *testing.T, backend coreda.DA, gasPrice float64, gasMultiplier float64) *Manager {
 	logger := log.NewTestLogger(t)
 	return &Manager{
@@ -64,7 +53,6 @@
 		gasMultiplier: gasMultiplier,
 	}
 }
->>>>>>> 104787ba
 func TestInitialStateClean(t *testing.T) {
 	const chainID = "TestInitialStateClean"
 	require := require.New(t)
@@ -191,11 +179,7 @@
 
 func TestSignVerifySignature(t *testing.T) {
 	require := require.New(t)
-<<<<<<< HEAD
-	m := getManager(t, coreda.NewDummyDA(1000))
-=======
 	m := getManager(t, coreda.NewDummyDA(100_000), -1, -1)
->>>>>>> 104787ba
 	payload := []byte("test")
 	cases := []struct {
 		name  string
@@ -262,11 +246,7 @@
 	for _, tc := range testCases {
 		t.Run(tc.name, func(t *testing.T) {
 			mockDA := &damocks.DA{}
-<<<<<<< HEAD
-			m := getManager(t, mockDA)
-=======
 			m := getManager(t, mockDA, tc.gasPrice, tc.gasMultiplier)
->>>>>>> 104787ba
 			m.conf.DABlockTime = time.Millisecond
 			m.conf.DAMempoolTTL = 1
 			kvStore, err := store.NewDefaultInMemoryKVStore()
@@ -290,19 +270,11 @@
 			// * successfully submit
 			mockDA.On("MaxBlobSize", mock.Anything).Return(uint64(12345), nil)
 			mockDA.
-<<<<<<< HEAD
-				On("Submit", mock.Anything, blobs, tc.expectedGasPrices[0], []byte(nil)).
-				Return([][]byte{}, &da.ErrTxTimedOut{}).Once()
-			mockDA.
-				On("Submit", mock.Anything, blobs, tc.expectedGasPrices[1], []byte(nil)).
-				Return([][]byte{}, &da.ErrTxTimedOut{}).Once()
-=======
 				On("Submit", mock.Anything, blobs, tc.expectedGasPrices[0], []byte(nil), []byte(nil)).
 				Return([][]byte{}, uint64(0), da.ErrTxTimedOut).Once()
 			mockDA.
 				On("Submit", mock.Anything, blobs, tc.expectedGasPrices[1], []byte(nil), []byte(nil)).
 				Return([][]byte{}, uint64(0), da.ErrTxTimedOut).Once()
->>>>>>> 104787ba
 			mockDA.
 				On("Submit", mock.Anything, blobs, tc.expectedGasPrices[2], []byte(nil), []byte(nil)).
 				Return([][]byte{bytes.Repeat([]byte{0x00}, 8)}, uint64(0), nil)
@@ -323,11 +295,7 @@
 	require := require.New(t)
 	ctx := context.Background()
 
-<<<<<<< HEAD
-	m := getManager(t, coreda.NewDummyDA(1_000_000))
-=======
 	m := getManager(t, coreda.NewDummyDA(100_000), -1, -1)
->>>>>>> 104787ba
 
 	header1, data1 := types.GetRandomBlock(uint64(1), 5, chainID)
 	header2, data2 := types.GetRandomBlock(uint64(2), 5, chainID)
@@ -362,11 +330,7 @@
 	require := require.New(t)
 	ctx := context.Background()
 
-<<<<<<< HEAD
-	m := getManager(t, coreda.NewDummyDA(1_000_000))
-=======
 	m := getManager(t, coreda.NewDummyDA(100_000), -1, -1)
->>>>>>> 104787ba
 
 	header1, data1 := types.GetRandomBlock(uint64(1), 5, chainID)
 	header2, data2 := types.GetRandomBlock(uint64(2), 5, chainID)
@@ -486,11 +450,7 @@
 
 func Test_publishBlock_ManagerNotProposer(t *testing.T) {
 	require := require.New(t)
-<<<<<<< HEAD
-	m := getManager(t, &damocks.DA{})
-=======
 	m := getManager(t, coreda.NewDummyDA(100_000), -1, -1)
->>>>>>> 104787ba
 	m.isProposer = false
 	err := m.publishBlock(context.Background())
 	require.ErrorIs(err, ErrNotProposer)
