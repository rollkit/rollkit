--- conflicted
+++ resolved
@@ -12,11 +12,6 @@
 	"github.com/libp2p/go-libp2p/core/crypto"
 	"github.com/stretchr/testify/assert"
 	"github.com/stretchr/testify/require"
-<<<<<<< HEAD
-=======
-	"github.com/tendermint/tendermint/libs/log"
-	tmtypes "github.com/tendermint/tendermint/types"
->>>>>>> f9d5e7b6
 
 	"github.com/rollkit/rollkit/config"
 	"github.com/rollkit/rollkit/da"
@@ -101,18 +96,4 @@
 	_ = dalc.Init([8]byte{}, nil, nil, logger)
 	_ = dalc.Start()
 	return dalc
-<<<<<<< HEAD
-}
-
-// copied from store_test.go
-func getRandomValidatorSet() *cmtypes.ValidatorSet {
-	pubKey := ed25519.GenPrivKey().PubKey()
-	return &cmtypes.ValidatorSet{
-		Proposer: &cmtypes.Validator{PubKey: pubKey, Address: pubKey.Address()},
-		Validators: []*cmtypes.Validator{
-			{PubKey: pubKey, Address: pubKey.Address()},
-		},
-	}
-=======
->>>>>>> f9d5e7b6
 }