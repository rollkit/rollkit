package block

import (
	"context"
	"testing"

	cmtypes "github.com/cometbft/cometbft/types"
	"github.com/stretchr/testify/require"

	"github.com/rollkit/rollkit/store"
	"github.com/rollkit/rollkit/types"
)

func TestInitialStateClean(t *testing.T) {
	require := require.New(t)
	genesisDoc, _ := types.GetGenesisWithPrivkey()
	genesis := &cmtypes.GenesisDoc{
		ChainID:       "myChain",
		InitialHeight: 1,
		Validators:    genesisDoc.Validators,
		AppHash:       []byte("app hash"),
	}
	ctx, cancel := context.WithCancel(context.Background())
	defer cancel()
	es, _ := store.NewDefaultInMemoryKVStore()
<<<<<<< HEAD
	emptyStore := store.New(ctx, es)
	s, err := getInitialState(emptyStore, genesis)
	require.Equal(int64(s.LastBlockHeight), genesis.InitialHeight-1)
	require.NoError(err)
	require.Equal(uint64(genesis.InitialHeight), s.InitialHeight)
}

func TestInitialStateStored(t *testing.T) {
	require := require.New(t)
	genesisDoc, _ := types.GetGenesisWithPrivkey()
	genesis := &cmtypes.GenesisDoc{
		ChainID:       "myChain",
		InitialHeight: 1,
		Validators:    genesisDoc.Validators,
		AppHash:       []byte("app hash"),
	}
	sampleState := types.State{
		ChainID:         "myChain",
		InitialHeight:   1,
		LastBlockHeight: 100,
=======
	emptyStore := store.New(es)

	es2, _ := store.NewDefaultInMemoryKVStore()
	fullStore := store.New(es2)
	err := fullStore.UpdateState(ctx, sampleState)
	require.NoError(t, err)

	cases := []struct {
		name                    string
		store                   store.Store
		genesis                 *cmtypes.GenesisDoc
		expectedInitialHeight   uint64
		expectedLastBlockHeight uint64
		expectedChainID         string
	}{
		{
			name:                    "empty_store",
			store:                   emptyStore,
			genesis:                 genesis,
			expectedInitialHeight:   uint64(genesis.InitialHeight),
			expectedLastBlockHeight: 0,
			expectedChainID:         genesis.ChainID,
		},
		{
			name:                    "state_in_store",
			store:                   fullStore,
			genesis:                 genesis,
			expectedInitialHeight:   sampleState.InitialHeight,
			expectedLastBlockHeight: sampleState.LastBlockHeight,
			expectedChainID:         sampleState.ChainID,
		},
>>>>>>> e4a5e07f
	}
	ctx, cancel := context.WithCancel(context.Background())
	defer cancel()
	es, _ := store.NewDefaultInMemoryKVStore()
	store := store.New(ctx, es)
	err := store.UpdateState(sampleState)
	require.NoError(err)
	s, err := getInitialState(store, genesis)
	require.Equal(int64(s.LastBlockHeight), int64(100))
	require.NoError(err)
	require.Equal(s.InitialHeight, uint64(1))
}

func TestInitialStateUnexpectedHigherGenesis(t *testing.T) {
	require := require.New(t)
	genesisDoc, _ := types.GetGenesisWithPrivkey()
	genesis := &cmtypes.GenesisDoc{
		ChainID:       "myChain",
		InitialHeight: 2,
		Validators:    genesisDoc.Validators,
		AppHash:       []byte("app hash"),
	}
	sampleState := types.State{
		ChainID:         "myChain",
		InitialHeight:   1,
		LastBlockHeight: 0,
	}
	ctx, cancel := context.WithCancel(context.Background())
	defer cancel()
	es, _ := store.NewDefaultInMemoryKVStore()
	store := store.New(ctx, es)
	err := store.UpdateState(sampleState)
	require.NoError(err)
	_, err = getInitialState(store, genesis)
	require.EqualError(err, "genesis.InitialHeight (2) is greater than last stored state's LastBlockHeight (0)")
}

func TestInitialStateUnexpectedStoredBlock(t *testing.T) {
	require := require.New(t)
	genesisDoc, privKey := types.GetGenesisWithPrivkey()
	genesis := &cmtypes.GenesisDoc{
		ChainID:       "myChain",
		InitialHeight: 100,
		Validators:    genesisDoc.Validators,
		AppHash:       []byte("app hash"),
	}
	ctx, cancel := context.WithCancel(context.Background())
	defer cancel()
	es, _ := store.NewDefaultInMemoryKVStore()
	store := store.New(ctx, es)
	b, _ := types.GetRandomBlockWithKey(100, 1, privKey)
	err := store.SaveBlock(b, &b.SignedHeader.Commit)
	require.NoError(err)
	_, err = getInitialState(store, genesis)
	require.EqualError(err, "unexpected stored block at genesis.InitialHeight (100)")
}

func TestIsDAIncluded(t *testing.T) {
	require := require.New(t)

	// Create a minimalistic block manager
	m := &Manager{
		blockCache: NewBlockCache(),
	}
	hash := types.Hash([]byte("hash"))

	// IsDAIncluded should return false for unseen hash
	require.False(m.IsDAIncluded(hash))

	// Set the hash as DAIncluded and verify IsDAIncluded returns true
	m.blockCache.setDAIncluded(hash.String())
	require.True(m.IsDAIncluded(hash))
}<|MERGE_RESOLUTION|>--- conflicted
+++ resolved
@@ -20,11 +20,8 @@
 		Validators:    genesisDoc.Validators,
 		AppHash:       []byte("app hash"),
 	}
-	ctx, cancel := context.WithCancel(context.Background())
-	defer cancel()
 	es, _ := store.NewDefaultInMemoryKVStore()
-<<<<<<< HEAD
-	emptyStore := store.New(ctx, es)
+	emptyStore := store.New(es)
 	s, err := getInitialState(emptyStore, genesis)
 	require.Equal(int64(s.LastBlockHeight), genesis.InitialHeight-1)
 	require.NoError(err)
@@ -44,45 +41,12 @@
 		ChainID:         "myChain",
 		InitialHeight:   1,
 		LastBlockHeight: 100,
-=======
-	emptyStore := store.New(es)
-
-	es2, _ := store.NewDefaultInMemoryKVStore()
-	fullStore := store.New(es2)
-	err := fullStore.UpdateState(ctx, sampleState)
-	require.NoError(t, err)
-
-	cases := []struct {
-		name                    string
-		store                   store.Store
-		genesis                 *cmtypes.GenesisDoc
-		expectedInitialHeight   uint64
-		expectedLastBlockHeight uint64
-		expectedChainID         string
-	}{
-		{
-			name:                    "empty_store",
-			store:                   emptyStore,
-			genesis:                 genesis,
-			expectedInitialHeight:   uint64(genesis.InitialHeight),
-			expectedLastBlockHeight: 0,
-			expectedChainID:         genesis.ChainID,
-		},
-		{
-			name:                    "state_in_store",
-			store:                   fullStore,
-			genesis:                 genesis,
-			expectedInitialHeight:   sampleState.InitialHeight,
-			expectedLastBlockHeight: sampleState.LastBlockHeight,
-			expectedChainID:         sampleState.ChainID,
-		},
->>>>>>> e4a5e07f
 	}
 	ctx, cancel := context.WithCancel(context.Background())
 	defer cancel()
 	es, _ := store.NewDefaultInMemoryKVStore()
-	store := store.New(ctx, es)
-	err := store.UpdateState(sampleState)
+	store := store.New(es)
+	err := store.UpdateState(ctx, sampleState)
 	require.NoError(err)
 	s, err := getInitialState(store, genesis)
 	require.Equal(int64(s.LastBlockHeight), int64(100))
@@ -107,8 +71,8 @@
 	ctx, cancel := context.WithCancel(context.Background())
 	defer cancel()
 	es, _ := store.NewDefaultInMemoryKVStore()
-	store := store.New(ctx, es)
-	err := store.UpdateState(sampleState)
+	store := store.New(es)
+	err := store.UpdateState(ctx, sampleState)
 	require.NoError(err)
 	_, err = getInitialState(store, genesis)
 	require.EqualError(err, "genesis.InitialHeight (2) is greater than last stored state's LastBlockHeight (0)")
@@ -126,9 +90,9 @@
 	ctx, cancel := context.WithCancel(context.Background())
 	defer cancel()
 	es, _ := store.NewDefaultInMemoryKVStore()
-	store := store.New(ctx, es)
+	store := store.New(es)
 	b, _ := types.GetRandomBlockWithKey(100, 1, privKey)
-	err := store.SaveBlock(b, &b.SignedHeader.Commit)
+	err := store.SaveBlock(ctx, b, &b.SignedHeader.Commit)
 	require.NoError(err)
 	_, err = getInitialState(store, genesis)
 	require.EqualError(err, "unexpected stored block at genesis.InitialHeight (100)")
