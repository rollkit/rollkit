--- conflicted
+++ resolved
@@ -328,11 +328,10 @@
 		store:     store,
 		daHeight:  &daH,
 		// channels are buffered to avoid blocking on input/output operations, buffer sizes are arbitrary
-<<<<<<< HEAD
 		HeaderCh:       make(chan *types.SignedHeader, channelLength),
 		DataCh:         make(chan *types.Data, channelLength),
-		headerInCh:     make(chan NewHeaderEvent, headerInChLength),
-		dataInCh:       make(chan NewDataEvent, headerInChLength),
+		headerInCh:     make(chan NewHeaderEvent, eventInChLength),
+		dataInCh:       make(chan NewDataEvent, eventInChLength),
 		headerStoreCh:  make(chan struct{}, 1),
 		dataStoreCh:    make(chan struct{}, 1),
 		headerStore:    headerStore,
@@ -349,34 +348,10 @@
 		sequencer:      sequencer,
 		exec:           exec,
 		da:             da,
-		txNotifyCh:     make(chan struct{}, 1), // Non-blocking channel
-=======
-		HeaderCh:            make(chan *types.SignedHeader, channelLength),
-		DataCh:              make(chan *types.Data, channelLength),
-		headerInCh:          make(chan NewHeaderEvent, eventInChLength),
-		dataInCh:            make(chan NewDataEvent, eventInChLength),
-		headerStoreCh:       make(chan struct{}, 1),
-		dataStoreCh:         make(chan struct{}, 1),
-		headerStore:         headerStore,
-		dataStore:           dataStore,
-		lastStateMtx:        new(sync.RWMutex),
-		lastBatchData:       lastBatchData,
-		headerCache:         cache.NewCache[types.SignedHeader](),
-		dataCache:           cache.NewCache[types.Data](),
-		retrieveCh:          make(chan struct{}, 1),
+		txNotifyCh:     make(chan struct{}, 1),
+
 		daIncluderCh:        make(chan struct{}, 1),
-		logger:              logger,
-		txsAvailable:        false,
-		pendingHeaders:      pendingHeaders,
-		metrics:             seqMetrics,
-		sequencer:           sequencer,
-		exec:                exec,
-		da:                  da,
-		gasPrice:            gasPrice,
-		gasMultiplier:       gasMultiplier,
-		txNotifyCh:          make(chan struct{}, 1), // Non-blocking channel
 		batchSubmissionChan: make(chan coresequencer.Batch, eventInChLength),
->>>>>>> c8d31411
 	}
 	agg.init(ctx)
 	// Set the default publishBlock implementation
