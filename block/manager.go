--- conflicted
+++ resolved
@@ -10,16 +10,13 @@
 	"time"
 
 	"github.com/celestiaorg/go-fraud/fraudserv"
-<<<<<<< HEAD
 	goheaderstore "github.com/celestiaorg/go-header/store"
-=======
 	abci "github.com/cometbft/cometbft/abci/types"
 	cmcrypto "github.com/cometbft/cometbft/crypto"
 	"github.com/cometbft/cometbft/crypto/merkle"
 	cmstate "github.com/cometbft/cometbft/proto/tendermint/state"
 	"github.com/cometbft/cometbft/proxy"
 	cmtypes "github.com/cometbft/cometbft/types"
->>>>>>> c7fdc9e2
 	"github.com/libp2p/go-libp2p/core/crypto"
 	"go.uber.org/multierr"
 
@@ -69,7 +66,6 @@
 	// daHeight is the height of the latest processed DA block
 	daHeight uint64
 
-<<<<<<< HEAD
 	HeaderCh chan *types.SignedHeader
 	BlockCh  chan *types.Block
 
@@ -85,12 +81,6 @@
 	blockStoreMtx *sync.Mutex
 	// blockStoreCond is used to notify sync goroutine (SyncLoop) that it needs to retrieve blocks from blockStore
 	blockStoreCond *sync.Cond
-=======
-	HeaderCh  chan *types.SignedHeader
-	BlockCh   chan *types.Block
-	blockInCh chan newBlockEvent
-	syncCache map[uint64]*types.Block
->>>>>>> c7fdc9e2
 
 	// retrieveMtx is used by retrieveCond
 	retrieveMtx *sync.Mutex
@@ -181,7 +171,6 @@
 		retriever:   dalc.(da.BlockRetriever), // TODO(tzdybal): do it in more gentle way (after MVP)
 		daHeight:    s.DAHeight,
 		// channels are buffered to avoid blocking on input/output operations, buffer sizes are arbitrary
-<<<<<<< HEAD
 		HeaderCh:               make(chan *types.SignedHeader, 100),
 		BlockCh:                make(chan *types.Block, 100),
 		blockInCh:              make(chan newBlockEvent, 100),
@@ -196,18 +185,6 @@
 		txsAvailable:           txsAvailableCh,
 		doneBuildingBlock:      doneBuildingCh,
 		buildingBlock:          false,
-=======
-		HeaderCh:          make(chan *types.SignedHeader, 100),
-		BlockCh:           make(chan *types.Block, 100),
-		blockInCh:         make(chan newBlockEvent, 100),
-		retrieveMtx:       new(sync.Mutex),
-		lastStateMtx:      new(sync.RWMutex),
-		syncCache:         make(map[uint64]*types.Block),
-		logger:            logger,
-		txsAvailable:      txsAvailableCh,
-		doneBuildingBlock: doneBuildingCh,
-		buildingBlock:     false,
->>>>>>> c7fdc9e2
 	}
 	agg.retrieveCond = sync.NewCond(agg.retrieveMtx)
 	agg.blockStoreCond = sync.NewCond(agg.blockStoreMtx)
