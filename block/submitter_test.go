package block

import (
	"context"
	"encoding/binary"
	"fmt"
	"testing"
	"time"

	"cosmossdk.io/log"
	"github.com/stretchr/testify/assert"
	"github.com/stretchr/testify/mock"
	"github.com/stretchr/testify/require"

	ds "github.com/ipfs/go-datastore"
	"github.com/libp2p/go-libp2p/core/crypto"
	coreda "github.com/rollkit/rollkit/core/da"
	"github.com/rollkit/rollkit/pkg/cache"
	"github.com/rollkit/rollkit/pkg/config"
	"github.com/rollkit/rollkit/pkg/genesis"
	"github.com/rollkit/rollkit/pkg/signer/noop"
	"github.com/rollkit/rollkit/pkg/store"
	"github.com/rollkit/rollkit/test/mocks"
	"github.com/rollkit/rollkit/types"
)

const numItemsToSubmit = 3

// newTestManagerWithDA creates a Manager instance with a mocked DA layer for testing.
func newTestManagerWithDA(t *testing.T, da *mocks.MockDA) (m *Manager) {
	logger := log.NewNopLogger()
	nodeConf := config.DefaultConfig

	privKey, _, err := crypto.GenerateKeyPair(crypto.Ed25519, 256)
	require.NoError(t, err)
	testSigner, err := noop.NewNoopSigner(privKey)
	require.NoError(t, err)

	proposerAddr, err := testSigner.GetAddress()
	require.NoError(t, err)
	gen := genesis.NewGenesis(
		"testchain",
		1,
		time.Now(),
		proposerAddr,
	)

	return &Manager{
		da:             da,
		logger:         logger,
		config:         nodeConf,
		gasPrice:       1.0,
		gasMultiplier:  2.0,
		headerCache:    cache.NewCache[types.SignedHeader](),
		dataCache:      cache.NewCache[types.Data](),
		signer:         testSigner,
		genesis:        gen,
		pendingData:    newPendingData(t),
		pendingHeaders: newPendingHeaders(t),
	}
}

// --- Generic success test for data and headers submission ---
type submitToDASuccessCase[T any] struct {
	name        string
	fillPending func(ctx context.Context, t *testing.T, m *Manager)
	getToSubmit func(m *Manager, ctx context.Context) ([]T, error)
	submitToDA  func(m *Manager, ctx context.Context, items []T) error
	mockDASetup func(da *mocks.MockDA)
}

func runSubmitToDASuccessCase[T any](t *testing.T, tc submitToDASuccessCase[T]) {
	da := &mocks.MockDA{}
	m := newTestManagerWithDA(t, da)

	ctx := t.Context()
	tc.fillPending(ctx, t, m)
	tc.mockDASetup(da)

	items, err := tc.getToSubmit(m, ctx)
	require.NoError(t, err)
	require.NotEmpty(t, items)

	err = tc.submitToDA(m, ctx, items)
	assert.NoError(t, err)
}

func TestSubmitDataToDA_Success(t *testing.T) {
	runSubmitToDASuccessCase(t, submitToDASuccessCase[*types.SignedData]{
		name: "Data",
		fillPending: func(ctx context.Context, t *testing.T, m *Manager) {
			fillPendingData(ctx, t, m.pendingData, "Test Submitting Data", numItemsToSubmit)
		},
		getToSubmit: func(m *Manager, ctx context.Context) ([]*types.SignedData, error) {
			return m.createSignedDataToSubmit(ctx)
		},
		submitToDA: func(m *Manager, ctx context.Context, items []*types.SignedData) error {
			return m.submitDataToDA(ctx, items)
		},
		mockDASetup: func(da *mocks.MockDA) {
			da.On("Submit", mock.Anything, mock.Anything, mock.Anything, mock.Anything).
				Return([]coreda.ID{getDummyID(1, []byte("commitment"))}, nil)
		},
	})
}

func TestSubmitHeadersToDA_Success(t *testing.T) {
	runSubmitToDASuccessCase(t, submitToDASuccessCase[*types.SignedHeader]{
		name: "Headers",
		fillPending: func(ctx context.Context, t *testing.T, m *Manager) {
			fillPendingHeaders(ctx, t, m.pendingHeaders, "Test Submitting Headers", numItemsToSubmit)
		},
		getToSubmit: func(m *Manager, ctx context.Context) ([]*types.SignedHeader, error) {
			return m.pendingHeaders.getPendingHeaders(ctx)
		},
		submitToDA: func(m *Manager, ctx context.Context, items []*types.SignedHeader) error {
			return m.submitHeadersToDA(ctx, items)
		},
		mockDASetup: func(da *mocks.MockDA) {
			da.On("Submit", mock.Anything, mock.Anything, mock.Anything, mock.Anything).
				Return([]coreda.ID{getDummyID(1, []byte("commitment"))}, nil)
		},
	})
}

// --- Generic failure test for data and headers submission ---
type submitToDAFailureCase[T any] struct {
	name        string
	fillPending func(ctx context.Context, t *testing.T, m *Manager)
	getToSubmit func(m *Manager, ctx context.Context) ([]T, error)
	submitToDA  func(m *Manager, ctx context.Context, items []T) error
	daError     error
<<<<<<< HEAD
=======
	mockDASetup func(da *mocks.MockDA, gasPriceHistory *[]float64, daError error)
>>>>>>> d73d2c7a
}

func runSubmitToDAFailureCase[T any](t *testing.T, tc submitToDAFailureCase[T]) {
	da := &mocks.MockDA{}
	m := newTestManagerWithDA(t, da)

	ctx := t.Context()
	tc.fillPending(ctx, t, m)

	// Set up the DA mock to return the expected error
	da.On("Submit", mock.Anything, mock.Anything, mock.Anything, mock.Anything).
		Return(nil, tc.daError).Times(maxSubmitAttempts)

	items, err := tc.getToSubmit(m, ctx)
	require.NoError(t, err)
	require.NotEmpty(t, items)

	err = tc.submitToDA(m, ctx, items)
	assert.Error(t, err)
}

func TestSubmitDataToDA_Failure(t *testing.T) {
	testCases := []struct {
		name    string
		daError error
	}{
		{"AlreadyInMempool", coreda.ErrTxAlreadyInMempool},
		{"TimedOut", coreda.ErrTxTimedOut},
	}

	for _, tc := range testCases {
		t.Run(tc.name, func(t *testing.T) {
			runSubmitToDAFailureCase(t, submitToDAFailureCase[*types.SignedData]{
				name: tc.name,
				fillPending: func(ctx context.Context, t *testing.T, m *Manager) {
					fillPendingData(ctx, t, m.pendingData, "Test Submitting Data", numItemsToSubmit)
				},
				getToSubmit: func(m *Manager, ctx context.Context) ([]*types.SignedData, error) {
					return m.createSignedDataToSubmit(ctx)
				},
				submitToDA: func(m *Manager, ctx context.Context, items []*types.SignedData) error {
					return m.submitDataToDA(ctx, items)
				},
<<<<<<< HEAD
				daError: tc.daError,
=======
				errorMsg: "failed to submit all data(s) to DA layer",
				daError:  tc.daError,
				mockDASetup: func(da *mocks.MockDA, gasPriceHistory *[]float64, daError error) {
					da.ExpectedCalls = nil
					da.On("Submit", mock.Anything, mock.Anything, mock.Anything, mock.Anything).
						Run(func(args mock.Arguments) { *gasPriceHistory = append(*gasPriceHistory, args.Get(2).(float64)) }).
						Return(nil, daError)
				},
>>>>>>> d73d2c7a
			})
		})
	}
}

func TestSubmitHeadersToDA_Failure(t *testing.T) {
	testCases := []struct {
		name    string
		daError error
	}{
		{"AlreadyInMempool", coreda.ErrTxAlreadyInMempool},
		{"TimedOut", coreda.ErrTxTimedOut},
	}

	for _, tc := range testCases {
		t.Run(tc.name, func(t *testing.T) {
			runSubmitToDAFailureCase(t, submitToDAFailureCase[*types.SignedHeader]{
				name: tc.name,
				fillPending: func(ctx context.Context, t *testing.T, m *Manager) {
					fillPendingHeaders(ctx, t, m.pendingHeaders, "Test Submitting Headers", numItemsToSubmit)
				},
				getToSubmit: func(m *Manager, ctx context.Context) ([]*types.SignedHeader, error) {
					return m.pendingHeaders.getPendingHeaders(ctx)
				},
				submitToDA: func(m *Manager, ctx context.Context, items []*types.SignedHeader) error {
					return m.submitHeadersToDA(ctx, items)
				},
<<<<<<< HEAD
				daError: tc.daError,
			})
		})
	}
}

// TestCreateSignedDataToSubmit tests createSignedDataToSubmit for normal, empty, and error cases.
func TestCreateSignedDataToSubmit(t *testing.T) {
	// Setup: create a Manager with a valid signer and genesis proposer address
	privKey, pubKey, err := crypto.GenerateKeyPair(crypto.Ed25519, 256)
	require.NoError(t, err)
	testSigner, err := noop.NewNoopSigner(privKey)
	require.NoError(t, err)
	proposerAddr, err := testSigner.GetAddress()
=======
				errorMsg: "failed to submit all header(s) to DA layer",
				daError:  tc.daError,
				mockDASetup: func(da *mocks.MockDA, gasPriceHistory *[]float64, daError error) {
					da.ExpectedCalls = nil
					da.On("Submit", mock.Anything, mock.Anything, mock.Anything, mock.Anything).
						Run(func(args mock.Arguments) { *gasPriceHistory = append(*gasPriceHistory, args.Get(2).(float64)) }).
						Return(nil, daError)
				},
			})
		})
	}
}

// --- Generic retry partial failures test for data and headers ---
type retryPartialFailuresCase[T any] struct {
	name               string
	metaKey            string
	fillPending        func(ctx context.Context, t *testing.T, m *Manager)
	submitToDA         func(m *Manager, ctx context.Context, items []T) error
	getLastSubmitted   func(m *Manager) uint64
	getPendingToSubmit func(m *Manager, ctx context.Context) ([]T, error)
	setupStoreAndDA    func(m *Manager, mockStore *mocks.MockStore, da *mocks.MockDA)
}

func runRetryPartialFailuresCase[T any](t *testing.T, tc retryPartialFailuresCase[T]) {
	m := newTestManagerWithDA(t, nil)
	mockStore := mocks.NewMockStore(t)
	m.store = mockStore
	m.logger = log.NewTestLogger(t)
	da := &mocks.MockDA{}
	m.da = da
	m.gasPrice = 1.0
	m.gasMultiplier = 2.0
	tc.setupStoreAndDA(m, mockStore, da)
	ctx := t.Context()
	tc.fillPending(ctx, t, m)

	// Prepare items to submit
	items, err := tc.getPendingToSubmit(m, ctx)
>>>>>>> d73d2c7a
	require.NoError(t, err)

	gen := genesis.NewGenesis("testchain", 1, time.Now(), proposerAddr)

<<<<<<< HEAD
	t.Run("Normal Case", func(t *testing.T) {
		m := &Manager{
			signer:      testSigner,
			genesis:     gen,
			pendingData: newPendingData(t),
		}

		// Create a batch with transactions
		batch := types.Data{
			Height: 1,
			Txs:    []types.Tx{[]byte("tx1"), []byte("tx2")},
		}
		lastSubmitted := uint64(0)
		err := m.pendingData.storePendingData(context.Background(), &batch, lastSubmitted)
		require.NoError(t, err)
=======
func TestSubmitToDA_RetryPartialFailures_Generic(t *testing.T) {
	casesData := retryPartialFailuresCase[*types.SignedData]{
		name:    "Data",
		metaKey: "last-submitted-data-height",
		fillPending: func(ctx context.Context, t *testing.T, m *Manager) {
			fillPendingData(ctx, t, m.pendingData, "Test", numItemsToSubmit)
		},
		submitToDA: func(m *Manager, ctx context.Context, items []*types.SignedData) error {
			return m.submitDataToDA(ctx, items)
		},
		getLastSubmitted: func(m *Manager) uint64 {
			return m.pendingData.getLastSubmittedDataHeight()
		},
		getPendingToSubmit: func(m *Manager, ctx context.Context) ([]*types.SignedData, error) {
			return m.createSignedDataToSubmit(ctx)
		},
		setupStoreAndDA: func(m *Manager, mockStore *mocks.MockStore, da *mocks.MockDA) {
			lastSubmittedBytes := make([]byte, 8)
			lastHeight := uint64(0)
			binary.LittleEndian.PutUint64(lastSubmittedBytes, lastHeight)
			mockStore.On("GetMetadata", mock.Anything, "last-submitted-data-height").Return(lastSubmittedBytes, nil).Maybe()
			mockStore.On("SetMetadata", mock.Anything, "last-submitted-data-height", mock.Anything).Return(nil).Maybe()
			mockStore.On("Height", mock.Anything).Return(uint64(4), nil).Maybe()
			for h := uint64(2); h <= 4; h++ {
				mockStore.On("GetBlockData", mock.Anything, h).Return(nil, &types.Data{
					Txs:      types.Txs{types.Tx(fmt.Sprintf("tx%d", h))},
					Metadata: &types.Metadata{Height: h},
				}, nil).Maybe()
			}
		},
	}

	casesHeader := retryPartialFailuresCase[*types.SignedHeader]{
		name:    "Header",
		metaKey: "last-submitted-header-height",
		fillPending: func(ctx context.Context, t *testing.T, m *Manager) {
			fillPendingHeaders(ctx, t, m.pendingHeaders, "Test", numItemsToSubmit)
		},
		submitToDA: func(m *Manager, ctx context.Context, items []*types.SignedHeader) error {
			return m.submitHeadersToDA(ctx, items)
		},
		getLastSubmitted: func(m *Manager) uint64 {
			return m.pendingHeaders.getLastSubmittedHeaderHeight()
		},
		getPendingToSubmit: func(m *Manager, ctx context.Context) ([]*types.SignedHeader, error) {
			return m.pendingHeaders.getPendingHeaders(ctx)
		},
		setupStoreAndDA: func(m *Manager, mockStore *mocks.MockStore, da *mocks.MockDA) {
			lastSubmittedBytes := make([]byte, 8)
			lastHeight := uint64(0)
			binary.LittleEndian.PutUint64(lastSubmittedBytes, lastHeight)
			mockStore.On("GetMetadata", mock.Anything, "last-submitted-header-height").Return(lastSubmittedBytes, nil).Maybe()
			mockStore.On("SetMetadata", mock.Anything, "last-submitted-header-height", mock.Anything).Return(nil).Maybe()
			mockStore.On("Height", mock.Anything).Return(uint64(4), nil).Maybe()
			for h := uint64(2); h <= 4; h++ {
				header := &types.SignedHeader{Header: types.Header{BaseHeader: types.BaseHeader{Height: h}}}
				mockStore.On("GetBlockData", mock.Anything, h).Return(header, nil, nil).Maybe()
			}
		},
	}
>>>>>>> d73d2c7a

		signedData, err := m.createSignedDataToSubmit(context.Background())
		assert.NoError(t, err)
		assert.NotNil(t, signedData)
		assert.Len(t, signedData, 1)
		assert.Equal(t, pubKey, signedData[0].Signer.PubKey)
		assert.Equal(t, proposerAddr, signedData[0].Signer.Address)
		assert.NotNil(t, signedData[0].Signature)
	})

	t.Run("Empty Batch", func(t *testing.T) {
		m := &Manager{
			signer:      testSigner,
			genesis:     gen,
			pendingData: newPendingData(t),
		}

		// Create an empty batch
		batch := types.Data{
			Height: 2,
			Txs:    []types.Tx{},
		}
		lastSubmitted := uint64(1)
		err := m.pendingData.storePendingData(context.Background(), &batch, lastSubmitted)
		require.NoError(t, err)

		signedData, err := m.createSignedDataToSubmit(context.Background())
		assert.NoError(t, err)
		assert.Empty(t, signedData)
	})

<<<<<<< HEAD
	t.Run("Nil signer", func(t *testing.T) {
		m := &Manager{
			signer:      nil,
			genesis:     gen,
			pendingData: newPendingData(t),
		}

		// Create a batch with transactions
		batch := types.Data{
			Height: 1,
			Txs:    []types.Tx{[]byte("tx1")},
		}
		lastSubmitted := uint64(0)
		err := m.pendingData.storePendingData(context.Background(), &batch, lastSubmitted)
=======
	// getPendingData returns error: should return error and error message should match
	t.Run("getPendingData returns error", func(t *testing.T) {
		m := newTestManagerWithDA(t, nil)
		mockStore := mocks.NewMockStore(t)
		logger := log.NewNopLogger()
		mockStore.On("GetMetadata", mock.Anything, "last-submitted-data-height").Return(nil, ds.ErrNotFound).Once()
		mockStore.On("Height", mock.Anything).Return(uint64(1), nil).Once()
		mockStore.On("GetBlockData", mock.Anything, uint64(1)).Return(nil, nil, fmt.Errorf("mock error")).Once()
		pendingData, err := NewPendingData(mockStore, logger)
>>>>>>> d73d2c7a
		require.NoError(t, err)

		signedData, err := m.createSignedDataToSubmit(context.Background())
		assert.Error(t, err)
		assert.Contains(t, err.Error(), "signer is nil")
		assert.Nil(t, signedData)
	})
}

// Helper functions for testing

func newPendingData(t *testing.T) *pendingBlocks {
	db := store.New(ds.NewMapDatastore())
	return &pendingBlocks{
		daIncludedTxs: db.NewKVStore("pendingData"),
		logger:        log.NewNopLogger(),
	}
}

func newPendingHeaders(t *testing.T) *pendingBlocks {
	db := store.New(ds.NewMapDatastore())
	return &pendingBlocks{
		daIncludedTxs: db.NewKVStore("pendingHeaders"),
		logger:        log.NewNopLogger(),
	}
}

func newPendingBlocks(t *testing.T) *pendingBlocks {
	db := store.New(ds.NewMapDatastore())
	return &pendingBlocks{
		daIncludedTxs: db.NewKVStore("pendingBlocks"),
		logger:        log.NewNopLogger(),
	}
}

func fillPendingData(ctx context.Context, t *testing.T, pending *pendingBlocks, msgPrefix string, num int) {
	for i := 0; i < num; i++ {
		data := &types.Data{
			Height: uint64(i + 1),
			Txs:    []types.Tx{[]byte(fmt.Sprintf("%s %d", msgPrefix, i))},
		}
		lastSubmitted := uint64(0)
		if i > 0 {
			lastSubmitted = uint64(i)
		}
		err := pending.storePendingData(ctx, data, lastSubmitted)
		require.NoError(t, err)
	}
}

<<<<<<< HEAD
func fillPendingHeaders(ctx context.Context, t *testing.T, pending *pendingBlocks, msgPrefix string, num int) {
	for i := 0; i < num; i++ {
		header := createTestHeader(t, uint64(i+1), msgPrefix)
		lastSubmitted := uint64(0)
		if i > 0 {
			lastSubmitted = uint64(i)
		}
		err := pending.storePendingBlock(ctx, header, lastSubmitted)
		require.NoError(t, err)
	}
}

func fillWithBlockData(ctx context.Context, t *testing.T, pending *pendingBlocks, msgPrefix string) {
	fillPendingHeaders(ctx, t, pending, msgPrefix, numItemsToSubmit)
}
=======
// TestSubmitHeadersToDA_WithMetricsRecorder verifies that submitHeadersToDA calls RecordMetrics
// when the sequencer implements the MetricsRecorder interface.
func TestSubmitHeadersToDA_WithMetricsRecorder(t *testing.T) {
	da := &mocks.MockDA{}
	m := newTestManagerWithDA(t, da)

	// Set up mock sequencer with metrics
	mockSequencer := new(MockSequencerWithMetrics)
	m.sequencer = mockSequencer

	// Fill the pending headers with test data
	ctx := context.Background()
	fillPendingHeaders(ctx, t, m.pendingHeaders, "Test Submitting Headers", numItemsToSubmit)

	// Get the headers to submit
	headers, err := m.pendingHeaders.getPendingHeaders(ctx)
	require.NoError(t, err)
	require.NotEmpty(t, headers)

	// Simulate DA layer successfully accepting the header submission
	da.On("Submit", mock.Anything, mock.Anything, mock.Anything, mock.Anything).
		Return([]coreda.ID{[]byte("id")}, nil)

	// Expect RecordMetrics to be called with the correct parameters
	mockSequencer.On("RecordMetrics",
		float64(1.0),                  // gasPrice (from newTestManagerWithDA)
		uint64(0),                     // blobSize (mocked as 0)
		coreda.StatusSuccess,          // statusCode
		mock.AnythingOfType("uint64"), // numPendingBlocks (varies based on test data)
		mock.AnythingOfType("uint64"), // lastSubmittedHeight
	).Maybe()

	// Call submitHeadersToDA and expect no error
	err = m.submitHeadersToDA(ctx, headers)
	assert.NoError(t, err)

	// Verify that RecordMetrics was called at least once
	mockSequencer.AssertExpectations(t)
}

// TestSubmitDataToDA_WithMetricsRecorder verifies that submitDataToDA calls RecordMetrics
// when the sequencer implements the MetricsRecorder interface.
func TestSubmitDataToDA_WithMetricsRecorder(t *testing.T) {
	da := &mocks.MockDA{}
	m := newTestManagerWithDA(t, da)

	// Set up mock sequencer with metrics
	mockSequencer := new(MockSequencerWithMetrics)
	m.sequencer = mockSequencer

	// Fill pending data for testing
	ctx := context.Background()
	fillPendingData(ctx, t, m.pendingData, "Test Submitting Data", numItemsToSubmit)
>>>>>>> d73d2c7a

func createTestHeader(t *testing.T, height uint64, msgPrefix string) *types.SignedHeader {
	privKey, _, err := crypto.GenerateKeyPair(crypto.Ed25519, 256)
	require.NoError(t, err)
	signer, err := noop.NewNoopSigner(privKey)
	require.NoError(t, err)
	
	header := &types.Header{
		Height: func() types.Height { return types.Height{RollappHeight: height} }(),
		DataHash: []byte(fmt.Sprintf("%s data hash %d", msgPrefix, height)),
	}
	
	sig, err := signer.Sign(header.Bytes())
	require.NoError(t, err)
	
	return &types.SignedHeader{
		Header:    header,
		Signature: sig,
	}
}

func getDummyID(num uint64, data []byte) coreda.ID {
	id := make([]byte, 8+len(data))
	binary.BigEndian.PutUint64(id[:8], num)
	copy(id[8:], data)
	return id
}<|MERGE_RESOLUTION|>--- conflicted
+++ resolved
@@ -130,10 +130,7 @@
 	getToSubmit func(m *Manager, ctx context.Context) ([]T, error)
 	submitToDA  func(m *Manager, ctx context.Context, items []T) error
 	daError     error
-<<<<<<< HEAD
-=======
 	mockDASetup func(da *mocks.MockDA, gasPriceHistory *[]float64, daError error)
->>>>>>> d73d2c7a
 }
 
 func runSubmitToDAFailureCase[T any](t *testing.T, tc submitToDAFailureCase[T]) {
@@ -177,9 +174,6 @@
 				submitToDA: func(m *Manager, ctx context.Context, items []*types.SignedData) error {
 					return m.submitDataToDA(ctx, items)
 				},
-<<<<<<< HEAD
-				daError: tc.daError,
-=======
 				errorMsg: "failed to submit all data(s) to DA layer",
 				daError:  tc.daError,
 				mockDASetup: func(da *mocks.MockDA, gasPriceHistory *[]float64, daError error) {
@@ -188,7 +182,6 @@
 						Run(func(args mock.Arguments) { *gasPriceHistory = append(*gasPriceHistory, args.Get(2).(float64)) }).
 						Return(nil, daError)
 				},
->>>>>>> d73d2c7a
 			})
 		})
 	}
@@ -216,22 +209,6 @@
 				submitToDA: func(m *Manager, ctx context.Context, items []*types.SignedHeader) error {
 					return m.submitHeadersToDA(ctx, items)
 				},
-<<<<<<< HEAD
-				daError: tc.daError,
-			})
-		})
-	}
-}
-
-// TestCreateSignedDataToSubmit tests createSignedDataToSubmit for normal, empty, and error cases.
-func TestCreateSignedDataToSubmit(t *testing.T) {
-	// Setup: create a Manager with a valid signer and genesis proposer address
-	privKey, pubKey, err := crypto.GenerateKeyPair(crypto.Ed25519, 256)
-	require.NoError(t, err)
-	testSigner, err := noop.NewNoopSigner(privKey)
-	require.NoError(t, err)
-	proposerAddr, err := testSigner.GetAddress()
-=======
 				errorMsg: "failed to submit all header(s) to DA layer",
 				daError:  tc.daError,
 				mockDASetup: func(da *mocks.MockDA, gasPriceHistory *[]float64, daError error) {
@@ -271,28 +248,31 @@
 
 	// Prepare items to submit
 	items, err := tc.getPendingToSubmit(m, ctx)
->>>>>>> d73d2c7a
-	require.NoError(t, err)
-
-	gen := genesis.NewGenesis("testchain", 1, time.Now(), proposerAddr)
-
-<<<<<<< HEAD
-	t.Run("Normal Case", func(t *testing.T) {
-		m := &Manager{
-			signer:      testSigner,
-			genesis:     gen,
-			pendingData: newPendingData(t),
-		}
-
-		// Create a batch with transactions
-		batch := types.Data{
-			Height: 1,
-			Txs:    []types.Tx{[]byte("tx1"), []byte("tx2")},
-		}
-		lastSubmitted := uint64(0)
-		err := m.pendingData.storePendingData(context.Background(), &batch, lastSubmitted)
-		require.NoError(t, err)
-=======
+	require.NoError(t, err)
+	require.Len(t, items, 3)
+
+	// Set up DA mock: three calls, each time only one item is accepted
+	da.On("GasMultiplier", mock.Anything).Return(2.0, nil).Times(3)
+	da.On("Submit", mock.Anything, mock.Anything, mock.Anything, mock.Anything).
+		Run(func(args mock.Arguments) {
+			t.Logf("DA Submit call 1: args=%#v", args)
+		}).Once().Return([]coreda.ID{getDummyID(1, []byte("commitment2"))}, nil)
+	da.On("Submit", mock.Anything, mock.Anything, mock.Anything, mock.Anything).
+		Run(func(args mock.Arguments) {
+			t.Logf("DA Submit call 2: args=%#v", args)
+		}).Once().Return([]coreda.ID{getDummyID(1, []byte("commitment3"))}, nil)
+	da.On("Submit", mock.Anything, mock.Anything, mock.Anything, mock.Anything).
+		Run(func(args mock.Arguments) {
+			t.Logf("DA Submit call 3: args=%#v", args)
+		}).Once().Return([]coreda.ID{getDummyID(1, []byte("commitment4"))}, nil)
+
+	err = tc.submitToDA(m, ctx, items)
+	assert.NoError(t, err)
+
+	// After all succeed, lastSubmitted should be 3
+	assert.Equal(t, uint64(3), tc.getLastSubmitted(m))
+}
+
 func TestSubmitToDA_RetryPartialFailures_Generic(t *testing.T) {
 	casesData := retryPartialFailuresCase[*types.SignedData]{
 		name:    "Data",
@@ -353,54 +333,28 @@
 			}
 		},
 	}
->>>>>>> d73d2c7a
-
-		signedData, err := m.createSignedDataToSubmit(context.Background())
-		assert.NoError(t, err)
-		assert.NotNil(t, signedData)
-		assert.Len(t, signedData, 1)
-		assert.Equal(t, pubKey, signedData[0].Signer.PubKey)
-		assert.Equal(t, proposerAddr, signedData[0].Signer.Address)
-		assert.NotNil(t, signedData[0].Signature)
-	})
-
-	t.Run("Empty Batch", func(t *testing.T) {
-		m := &Manager{
-			signer:      testSigner,
-			genesis:     gen,
-			pendingData: newPendingData(t),
-		}
-
-		// Create an empty batch
-		batch := types.Data{
-			Height: 2,
-			Txs:    []types.Tx{},
-		}
-		lastSubmitted := uint64(1)
-		err := m.pendingData.storePendingData(context.Background(), &batch, lastSubmitted)
-		require.NoError(t, err)
-
-		signedData, err := m.createSignedDataToSubmit(context.Background())
-		assert.NoError(t, err)
-		assert.Empty(t, signedData)
-	})
-
-<<<<<<< HEAD
-	t.Run("Nil signer", func(t *testing.T) {
-		m := &Manager{
-			signer:      nil,
-			genesis:     gen,
-			pendingData: newPendingData(t),
-		}
-
-		// Create a batch with transactions
-		batch := types.Data{
-			Height: 1,
-			Txs:    []types.Tx{[]byte("tx1")},
-		}
-		lastSubmitted := uint64(0)
-		err := m.pendingData.storePendingData(context.Background(), &batch, lastSubmitted)
-=======
+
+	t.Run(casesData.name, func(t *testing.T) {
+		runRetryPartialFailuresCase(t, casesData)
+	})
+
+	t.Run(casesHeader.name, func(t *testing.T) {
+		runRetryPartialFailuresCase(t, casesHeader)
+	})
+}
+
+// TestCreateSignedDataToSubmit tests createSignedDataToSubmit for normal, empty, and error cases.
+func TestCreateSignedDataToSubmit(t *testing.T) {
+	// Setup: create a Manager with a valid signer and genesis proposer address
+	privKey, pubKey, err := crypto.GenerateKeyPair(crypto.Ed25519, 256)
+	require.NoError(t, err)
+	testSigner, err := noop.NewNoopSigner(privKey)
+	require.NoError(t, err)
+	proposerAddr, err := testSigner.GetAddress()
+	require.NoError(t, err)
+
+	gen := genesis.NewGenesis("testchain", 1, time.Now(), proposerAddr)
+
 	// getPendingData returns error: should return error and error message should match
 	t.Run("getPendingData returns error", func(t *testing.T) {
 		m := newTestManagerWithDA(t, nil)
@@ -410,7 +364,117 @@
 		mockStore.On("Height", mock.Anything).Return(uint64(1), nil).Once()
 		mockStore.On("GetBlockData", mock.Anything, uint64(1)).Return(nil, nil, fmt.Errorf("mock error")).Once()
 		pendingData, err := NewPendingData(mockStore, logger)
->>>>>>> d73d2c7a
+		require.NoError(t, err)
+		m.pendingData = pendingData
+		signedDataList, err := m.createSignedDataToSubmit(t.Context())
+		assert.Error(t, err, "expected error when getPendingData fails")
+		assert.Contains(t, err.Error(), "mock error", "error message should contain 'mock error'")
+		assert.Nil(t, signedDataList, "signedDataList should be nil on error")
+	})
+
+	// signer returns error: should return error and error message should match
+	t.Run("signer returns error", func(t *testing.T) {
+		m := newTestManagerWithDA(t, nil)
+		m.signer = nil
+		signedDataList, err := m.createSignedDataToSubmit(t.Context())
+		assert.Error(t, err, "expected error when signer is nil")
+		assert.Contains(t, err.Error(), "signer is nil; cannot sign data", "error message should mention nil signer")
+		assert.Nil(t, signedDataList, "signedDataList should be nil on error")
+	})
+}
+
+// fillPendingHeaders populates the given PendingHeaders with a sequence of mock SignedHeader objects for testing.
+// It generates headers with consecutive heights and stores them in the underlying store so that PendingHeaders logic can retrieve them.
+//
+// Parameters:
+//
+//	ctx: context for store operations
+//	t: the testing.T instance
+//	pendingHeaders: the PendingHeaders instance to fill
+//	chainID: the chain ID to use for generated headers
+//	startHeight: the starting height for headers (default 1 if 0)
+//	count: the number of headers to generate (default 3 if 0)
+func fillPendingHeaders(ctx context.Context, t *testing.T, pendingHeaders *PendingHeaders, chainID string, numBlocks uint64) {
+	t.Helper()
+
+	store := pendingHeaders.base.store
+	for i := uint64(0); i < numBlocks; i++ {
+		height := i + 1
+		header, data := types.GetRandomBlock(height, 0, chainID)
+		sig := &header.Signature
+		err := store.SaveBlockData(ctx, header, data, sig)
+		require.NoError(t, err, "failed to save block data for header at height %d", height)
+		err = store.SetHeight(ctx, height)
+		require.NoError(t, err, "failed to set store height for header at height %d", height)
+	}
+}
+
+func fillPendingData(ctx context.Context, t *testing.T, pendingData *PendingData, chainID string, numBlocks uint64) {
+	t.Helper()
+	store := pendingData.base.store
+	txNum := 1
+	for i := uint64(0); i < numBlocks; i++ {
+		height := i + 1
+		header, data := types.GetRandomBlock(height, 2, chainID)
+		data.Txs = make(types.Txs, len(data.Txs))
+		for i := 0; i < len(data.Txs); i++ {
+			data.Txs[i] = types.Tx(fmt.Sprintf("tx%d", txNum))
+			txNum++
+		}
+
+		// Create a batch with transactions
+		batch := types.Data{
+			Height: 1,
+			Txs:    []types.Tx{[]byte("tx1"), []byte("tx2")},
+		}
+		lastSubmitted := uint64(0)
+		err := m.pendingData.storePendingData(context.Background(), &batch, lastSubmitted)
+		require.NoError(t, err)
+
+		signedData, err := m.createSignedDataToSubmit(context.Background())
+		assert.NoError(t, err)
+		assert.NotNil(t, signedData)
+		assert.Len(t, signedData, 1)
+		assert.Equal(t, pubKey, signedData[0].Signer.PubKey)
+		assert.Equal(t, proposerAddr, signedData[0].Signer.Address)
+		assert.NotNil(t, signedData[0].Signature)
+	})
+
+	t.Run("Empty Batch", func(t *testing.T) {
+		m := &Manager{
+			signer:      testSigner,
+			genesis:     gen,
+			pendingData: newPendingData(t),
+		}
+
+		// Create an empty batch
+		batch := types.Data{
+			Height: 2,
+			Txs:    []types.Tx{},
+		}
+		lastSubmitted := uint64(1)
+		err := m.pendingData.storePendingData(context.Background(), &batch, lastSubmitted)
+		require.NoError(t, err)
+
+		signedData, err := m.createSignedDataToSubmit(context.Background())
+		assert.NoError(t, err)
+		assert.Empty(t, signedData)
+	})
+
+	t.Run("Nil signer", func(t *testing.T) {
+		m := &Manager{
+			signer:      nil,
+			genesis:     gen,
+			pendingData: newPendingData(t),
+		}
+
+		// Create a batch with transactions
+		batch := types.Data{
+			Height: 1,
+			Txs:    []types.Tx{[]byte("tx1")},
+		}
+		lastSubmitted := uint64(0)
+		err := m.pendingData.storePendingData(context.Background(), &batch, lastSubmitted)
 		require.NoError(t, err)
 
 		signedData, err := m.createSignedDataToSubmit(context.Background())
@@ -446,38 +510,6 @@
 	}
 }
 
-func fillPendingData(ctx context.Context, t *testing.T, pending *pendingBlocks, msgPrefix string, num int) {
-	for i := 0; i < num; i++ {
-		data := &types.Data{
-			Height: uint64(i + 1),
-			Txs:    []types.Tx{[]byte(fmt.Sprintf("%s %d", msgPrefix, i))},
-		}
-		lastSubmitted := uint64(0)
-		if i > 0 {
-			lastSubmitted = uint64(i)
-		}
-		err := pending.storePendingData(ctx, data, lastSubmitted)
-		require.NoError(t, err)
-	}
-}
-
-<<<<<<< HEAD
-func fillPendingHeaders(ctx context.Context, t *testing.T, pending *pendingBlocks, msgPrefix string, num int) {
-	for i := 0; i < num; i++ {
-		header := createTestHeader(t, uint64(i+1), msgPrefix)
-		lastSubmitted := uint64(0)
-		if i > 0 {
-			lastSubmitted = uint64(i)
-		}
-		err := pending.storePendingBlock(ctx, header, lastSubmitted)
-		require.NoError(t, err)
-	}
-}
-
-func fillWithBlockData(ctx context.Context, t *testing.T, pending *pendingBlocks, msgPrefix string) {
-	fillPendingHeaders(ctx, t, pending, msgPrefix, numItemsToSubmit)
-}
-=======
 // TestSubmitHeadersToDA_WithMetricsRecorder verifies that submitHeadersToDA calls RecordMetrics
 // when the sequencer implements the MetricsRecorder interface.
 func TestSubmitHeadersToDA_WithMetricsRecorder(t *testing.T) {
@@ -531,7 +563,36 @@
 	// Fill pending data for testing
 	ctx := context.Background()
 	fillPendingData(ctx, t, m.pendingData, "Test Submitting Data", numItemsToSubmit)
->>>>>>> d73d2c7a
+
+	// Get the data to submit
+	signedDataList, err := m.createSignedDataToSubmit(ctx)
+	require.NoError(t, err)
+	require.NotEmpty(t, signedDataList)
+
+	// Simulate DA success
+	da.On("GasMultiplier", mock.Anything).Return(2.0, nil)
+	da.On("Submit", mock.Anything, mock.Anything, mock.Anything, mock.Anything).
+		Return([]coreda.ID{[]byte("id")}, nil)
+
+	// Expect RecordMetrics to be called with the correct parameters
+	mockSequencer.On("RecordMetrics",
+		float64(1.0),                  // gasPrice (from newTestManagerWithDA)
+		uint64(0),                     // blobSize (mocked as 0)
+		coreda.StatusSuccess,          // statusCode
+		mock.AnythingOfType("uint64"), // numPendingBlocks (varies based on test data)
+		mock.AnythingOfType("uint64"), // daIncludedHeight
+	).Maybe()
+
+	err = m.submitDataToDA(ctx, signedDataList)
+	assert.NoError(t, err)
+
+	// Verify that RecordMetrics was called
+	mockSequencer.AssertExpectations(t)
+}
+
+func fillWithBlockData(ctx context.Context, t *testing.T, pending *pendingBlocks, msgPrefix string) {
+	fillPendingHeaders(ctx, t, pending, msgPrefix, numItemsToSubmit)
+}
 
 func createTestHeader(t *testing.T, height uint64, msgPrefix string) *types.SignedHeader {
 	privKey, _, err := crypto.GenerateKeyPair(crypto.Ed25519, 256)
